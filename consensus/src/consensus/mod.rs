pub mod ctl;
pub mod factory;
pub mod services;
pub mod storage;
pub mod test_consensus;

#[cfg(feature = "devnet-prealloc")]
mod utxo_set_override;

use crate::{
    config::Config,
    errors::{BlockProcessResult, RuleError},
    model::{
        services::reachability::ReachabilityService,
        stores::{
            acceptance_data::AcceptanceDataStoreReader,
            block_transactions::BlockTransactionsStoreReader,
            ghostdag::{GhostdagData, GhostdagStoreReader},
            headers::{CompactHeaderData, HeaderStoreReader},
            headers_selected_tip::HeadersSelectedTipStoreReader,
            past_pruning_points::PastPruningPointsStoreReader,
            pruning::PruningStoreReader,
            relations::RelationsStoreReader,
            statuses::StatusesStoreReader,
            tips::TipsStoreReader,
            utxo_set::{UtxoSetStore, UtxoSetStoreReader},
            virtual_state::VirtualStateStoreReader,
            DB,
        },
    },
    pipeline::{
        body_processor::BlockBodyProcessor,
        deps_manager::{BlockProcessingMessage, BlockResultSender, BlockTask, VirtualStateProcessingMessage},
        header_processor::HeaderProcessor,
        pruning_processor::processor::{PruningProcessingMessage, PruningProcessor},
        virtual_processor::{errors::PruningImportResult, VirtualStateProcessor},
        ProcessingCounters,
    },
    processes::window::{WindowManager, WindowType},
};
use kaspa_consensus_core::{
    acceptance_data::AcceptanceData,
    api::{BlockValidationFutures, ConsensusApi},
    block::{Block, BlockTemplate, TemplateBuildMode, TemplateTransactionSelector, VirtualStateApproxId},
    block_count::BlockCount,
    blockhash::BlockHashExtensions,
    blockstatus::BlockStatus,
    coinbase::MinerData,
    daa_score_timestamp::DaaScoreTimestamp,
    errors::{
        coinbase::CoinbaseResult,
        consensus::{ConsensusError, ConsensusResult},
        tx::TxResult,
    },
    errors::{difficulty::DifficultyError, pruning::PruningImportError},
    header::Header,
    muhash::MuHashExtensions,
    network::NetworkType,
    pruning::{PruningPointProof, PruningPointTrustedData, PruningPointsList},
    trusted::{ExternalGhostdagData, TrustedBlock},
    tx::{MutableTransaction, Transaction, TransactionOutpoint, UtxoEntry},
    BlockHashSet, BlueWorkType, ChainPath,
};
use kaspa_consensus_notify::root::ConsensusNotificationRoot;

use crossbeam_channel::{
    bounded as bounded_crossbeam, unbounded as unbounded_crossbeam, Receiver as CrossbeamReceiver, Sender as CrossbeamSender,
};
use itertools::Itertools;
use kaspa_consensusmanager::{SessionLock, SessionReadGuard};

use kaspa_database::prelude::StoreResultExtensions;
use kaspa_hashes::Hash;
use kaspa_muhash::MuHash;
use kaspa_txscript::caches::TxScriptCacheCounters;

use std::thread::{self, JoinHandle};
use std::{
    future::Future,
    iter::once,
    ops::Deref,
    sync::{atomic::Ordering, Arc},
};
use tokio::sync::oneshot;

use self::{services::ConsensusServices, storage::ConsensusStorage};

use crate::model::stores::selected_chain::SelectedChainStoreReader;

use std::cmp;

pub struct Consensus {
    // DB
    db: Arc<DB>,

    // Channels
    block_sender: CrossbeamSender<BlockProcessingMessage>,

    // Processors
    pub(super) header_processor: Arc<HeaderProcessor>,
    pub(super) body_processor: Arc<BlockBodyProcessor>,
    pub(super) virtual_processor: Arc<VirtualStateProcessor>,
    pub(super) pruning_processor: Arc<PruningProcessor>,

    // Storage
    pub(super) storage: Arc<ConsensusStorage>,

    // Services and managers
    pub(super) services: Arc<ConsensusServices>,

    // Pruning lock
    pruning_lock: SessionLock,

    // Notification management
    notification_root: Arc<ConsensusNotificationRoot>,

    // Counters
    counters: Arc<ProcessingCounters>,

    // Config
    config: Arc<Config>,

    // Other
    creation_timestamp: u64,
}

impl Deref for Consensus {
    type Target = ConsensusStorage;

    fn deref(&self) -> &Self::Target {
        &self.storage
    }
}

impl Consensus {
    pub fn new(
        db: Arc<DB>,
        config: Arc<Config>,
        pruning_lock: SessionLock,
        notification_root: Arc<ConsensusNotificationRoot>,
        counters: Arc<ProcessingCounters>,
        tx_script_cache_counters: Arc<TxScriptCacheCounters>,
        creation_timestamp: u64,
    ) -> Self {
        let params = &config.params;
        let perf_params = &config.perf;

        //
        // Storage layer
        //

        let storage = ConsensusStorage::new(db.clone(), config.clone());

        //
        // Services and managers
        //

        let services = ConsensusServices::new(db.clone(), storage.clone(), config.clone(), tx_script_cache_counters);

        //
        // Processor channels
        //

        let (sender, receiver): (CrossbeamSender<BlockProcessingMessage>, CrossbeamReceiver<BlockProcessingMessage>) =
            unbounded_crossbeam();
        let (body_sender, body_receiver): (CrossbeamSender<BlockProcessingMessage>, CrossbeamReceiver<BlockProcessingMessage>) =
            unbounded_crossbeam();
        let (virtual_sender, virtual_receiver): (
            CrossbeamSender<VirtualStateProcessingMessage>,
            CrossbeamReceiver<VirtualStateProcessingMessage>,
        ) = unbounded_crossbeam();
        let (pruning_sender, pruning_receiver): (
            CrossbeamSender<PruningProcessingMessage>,
            CrossbeamReceiver<PruningProcessingMessage>,
        ) = bounded_crossbeam(2);

        //
        // Thread-pools
        //

        // Pool for header and body processors
        let block_processors_pool = Arc::new(
            rayon::ThreadPoolBuilder::new()
                .num_threads(perf_params.block_processors_num_threads)
                .thread_name(|i| format!("block-pool-{i}"))
                .build()
                .unwrap(),
        );
        // We need a dedicated thread-pool for the virtual processor to avoid possible deadlocks probably caused by the
        // combined usage of `par_iter` (in virtual processor) and `rayon::spawn` (in header/body processors).
        // See for instance https://github.com/rayon-rs/rayon/issues/690
        let virtual_pool = Arc::new(
            rayon::ThreadPoolBuilder::new()
                .num_threads(perf_params.virtual_processor_num_threads)
                .thread_name(|i| format!("virtual-pool-{i}"))
                .build()
                .unwrap(),
        );

        //
        // Pipeline processors
        //

        let header_processor = Arc::new(HeaderProcessor::new(
            receiver,
            body_sender,
            block_processors_pool.clone(),
            params,
            db.clone(),
            &storage,
            &services,
            pruning_lock.clone(),
            counters.clone(),
        ));

        let body_processor = Arc::new(BlockBodyProcessor::new(
            body_receiver,
            virtual_sender,
            block_processors_pool,
            db.clone(),
            storage.statuses_store.clone(),
            storage.ghostdag_primary_store.clone(),
            storage.headers_store.clone(),
            storage.block_transactions_store.clone(),
            storage.body_tips_store.clone(),
            services.reachability_service.clone(),
            services.coinbase_manager.clone(),
            services.mass_calculator.clone(),
            services.transaction_validator.clone(),
            services.window_manager.clone(),
            params.max_block_mass,
            params.genesis.clone(),
            pruning_lock.clone(),
            notification_root.clone(),
            counters.clone(),
        ));

        let virtual_processor = Arc::new(VirtualStateProcessor::new(
            virtual_receiver,
            pruning_sender,
            pruning_receiver.clone(),
            virtual_pool,
            params,
            db.clone(),
            &storage,
            &services,
            pruning_lock.clone(),
            notification_root.clone(),
            counters.clone(),
        ));

        let pruning_processor =
            Arc::new(PruningProcessor::new(pruning_receiver, db.clone(), &storage, &services, notification_root.clone(), pruning_lock.clone(), config.clone()));

        // Ensure the relations stores are initialized
        header_processor.init();
        // Ensure that some pruning point is registered
        virtual_processor.init();

        // Ensure that genesis was processed
        if config.process_genesis {
            header_processor.process_genesis();
            body_processor.process_genesis();
            virtual_processor.process_genesis();
        }

        Self {
            db,
            block_sender: sender,
            header_processor,
            body_processor,
            virtual_processor,
            pruning_processor,
            storage,
            services,
            pruning_lock,
            counters,
            config,
            creation_timestamp,
            notification_root: notification_root.clone(),
        }
    }

    pub fn run_processors(&self) -> Vec<JoinHandle<()>> {
        // Spawn the asynchronous processors.
        let header_processor = self.header_processor.clone();
        let body_processor = self.body_processor.clone();
        let virtual_processor = self.virtual_processor.clone();
        let pruning_processor = self.pruning_processor.clone();

        vec![
            thread::Builder::new().name("header-processor".to_string()).spawn(move || header_processor.worker()).unwrap(),
            thread::Builder::new().name("body-processor".to_string()).spawn(move || body_processor.worker()).unwrap(),
            thread::Builder::new().name("virtual-processor".to_string()).spawn(move || virtual_processor.worker()).unwrap(),
            thread::Builder::new().name("pruning-processor".to_string()).spawn(move || pruning_processor.worker()).unwrap(),
        ]
    }

    /// Acquires a consensus session, blocking data-pruning from occurring until released
    pub fn acquire_session(&self) -> SessionReadGuard {
        self.pruning_lock.blocking_read()
    }

    fn validate_and_insert_block_impl(
        &self,
        task: BlockTask,
    ) -> (impl Future<Output = BlockProcessResult<BlockStatus>>, impl Future<Output = BlockProcessResult<BlockStatus>>) {
        let (btx, brx): (BlockResultSender, _) = oneshot::channel();
        let (vtx, vrx): (BlockResultSender, _) = oneshot::channel();
        self.block_sender.send(BlockProcessingMessage::Process(task, btx, vtx)).unwrap();
        self.counters.blocks_submitted.fetch_add(1, Ordering::Relaxed);
        (async { brx.await.unwrap() }, async { vrx.await.unwrap() })
    }

    pub fn body_tips(&self) -> BlockHashSet {
        self.body_tips_store.read().get().unwrap().read().clone()
    }

    pub fn block_status(&self, hash: Hash) -> BlockStatus {
        self.statuses_store.read().get(hash).unwrap()
    }

    pub fn session_lock(&self) -> SessionLock {
        self.pruning_lock.clone()
    }

    pub fn notification_root(&self) -> Arc<ConsensusNotificationRoot> {
        self.notification_root.clone()
    }

    pub fn processing_counters(&self) -> &Arc<ProcessingCounters> {
        &self.counters
    }

    pub fn signal_exit(&self) {
        self.block_sender.send(BlockProcessingMessage::Exit).unwrap();
    }

    pub fn shutdown(&self, wait_handles: Vec<JoinHandle<()>>) {
        self.signal_exit();
        // Wait for async consensus processors to exit
        for handle in wait_handles {
            handle.join().unwrap();
        }
    }

    /// Validates that a valid block *header* exists for `hash`
    fn validate_block_exists(&self, hash: Hash) -> Result<(), ConsensusError> {
        if match self.statuses_store.read().get(hash).unwrap_option() {
            Some(status) => status.is_valid(),
            None => false,
        } {
            Ok(())
        } else {
            Err(ConsensusError::HeaderNotFound(hash))
        }
    }

    fn estimate_network_hashes_per_second_impl(&self, ghostdag_data: &GhostdagData, window_size: usize) -> ConsensusResult<u64> {
        let window = match self.services.window_manager.block_window(ghostdag_data, WindowType::VaryingWindow(window_size)) {
            Ok(w) => w,
            Err(RuleError::InsufficientDaaWindowSize(s)) => return Err(DifficultyError::InsufficientWindowData(s).into()),
            Err(e) => panic!("unexpected error: {e}"),
        };
        Ok(self.services.window_manager.estimate_network_hashes_per_second(window)?)
    }

    fn pruning_point_compact_headers(&self) -> Vec<(Hash, CompactHeaderData)> {
        // PRUNE SAFETY: index is monotonic and past pruning point headers are expected permanently
        let current_pp_info = self.pruning_point_store.read().get().unwrap();
        (0..current_pp_info.index)
            .map(|index| self.past_pruning_points_store.get(index).unwrap())
            .chain(once(current_pp_info.pruning_point))
            .map(|hash| (hash, self.headers_store.get_compact_header_data(hash).unwrap()))
            .collect_vec()
    }
}

impl ConsensusApi for Consensus {
    fn build_block_template(
        &self,
        miner_data: MinerData,
        tx_selector: Box<dyn TemplateTransactionSelector>,
        build_mode: TemplateBuildMode,
    ) -> Result<BlockTemplate, RuleError> {
        self.virtual_processor.build_block_template(miner_data, tx_selector, build_mode)
    }

    fn validate_and_insert_block(&self, block: Block) -> BlockValidationFutures {
        let (block_task, virtual_state_task) = self.validate_and_insert_block_impl(BlockTask::Ordinary { block });
        BlockValidationFutures { block_task: Box::pin(block_task), virtual_state_task: Box::pin(virtual_state_task) }
    }

    fn validate_and_insert_trusted_block(&self, tb: TrustedBlock) -> BlockValidationFutures {
        let (block_task, virtual_state_task) = self.validate_and_insert_block_impl(BlockTask::Trusted { block: tb.block });
        BlockValidationFutures { block_task: Box::pin(block_task), virtual_state_task: Box::pin(virtual_state_task) }
    }

    fn validate_mempool_transaction(&self, transaction: &mut MutableTransaction) -> TxResult<()> {
        self.virtual_processor.validate_mempool_transaction(transaction)?;
        Ok(())
    }

    fn validate_mempool_transactions_in_parallel(&self, transactions: &mut [MutableTransaction]) -> Vec<TxResult<()>> {
        self.virtual_processor.validate_mempool_transactions_in_parallel(transactions)
    }

    fn populate_mempool_transaction(&self, transaction: &mut MutableTransaction) -> TxResult<()> {
        self.virtual_processor.populate_mempool_transaction(transaction)?;
        Ok(())
    }

    fn populate_mempool_transactions_in_parallel(&self, transactions: &mut [MutableTransaction]) -> Vec<TxResult<()>> {
        self.virtual_processor.populate_mempool_transactions_in_parallel(transactions)
    }

    fn calculate_transaction_mass(&self, transaction: &Transaction) -> u64 {
        self.services.mass_calculator.calc_tx_mass(transaction)
    }

    fn get_virtual_daa_score(&self) -> u64 {
        self.virtual_stores.read().state.get().unwrap().daa_score
    }

    fn get_virtual_bits(&self) -> u32 {
        self.virtual_stores.read().state.get().unwrap().bits
    }

    fn get_virtual_past_median_time(&self) -> u64 {
        self.virtual_stores.read().state.get().unwrap().past_median_time
    }

    fn get_virtual_merge_depth_root(&self) -> Option<Hash> {
        // TODO: consider saving the merge depth root as part of virtual state
        let pruning_point = self.pruning_point_store.read().pruning_point().unwrap();
        let virtual_state = self.virtual_stores.read().state.get().unwrap();
        let virtual_ghostdag_data = &virtual_state.ghostdag_data;
        let root = self.services.depth_manager.calc_merge_depth_root(virtual_ghostdag_data, pruning_point);
        if root.is_origin() {
            None
        } else {
            Some(root)
        }
    }

    fn get_virtual_merge_depth_blue_work_threshold(&self) -> BlueWorkType {
        // PRUNE SAFETY: merge depth root is never close to being pruned (in terms of block depth)
        self.get_virtual_merge_depth_root().map_or(BlueWorkType::ZERO, |root| self.ghostdag_primary_store.get_blue_work(root).unwrap())
    }

    fn get_sink(&self) -> Hash {
        self.virtual_stores.read().state.get().unwrap().ghostdag_data.selected_parent
    }

    fn get_sink_timestamp(&self) -> u64 {
        self.headers_store.get_timestamp(self.get_sink()).unwrap()
    }

    fn get_virtual_state_approx_id(&self) -> VirtualStateApproxId {
        self.virtual_stores.read().state.get().unwrap().to_virtual_state_approx_id()
    }

    fn get_source(&self) -> Hash {
        if self.config.is_archival {
            // we use the history root in archival cases.
            return self.pruning_point_store.read().history_root().unwrap();
        }
        self.pruning_point_store.read().pruning_point().unwrap()
    }

    /// Estimates number of blocks and headers stored in the node
    ///
    /// This is an estimation based on the daa score difference between the node's `source` and `sink`'s daa score,
    /// as such, it does not include non-daa blocks, and does not include headers stored as part of the pruning proof.  
    fn estimate_block_count(&self) -> BlockCount {
        // PRUNE SAFETY: node is either archival or source is the pruning point which its header is kept permanently
        let count = self.get_virtual_daa_score() - self.get_header(self.get_source()).unwrap().daa_score;
        BlockCount { header_count: count, block_count: count }
    }

    fn is_nearly_synced(&self) -> bool {
        // See comment within `config.is_nearly_synced`
        let sink = self.get_sink();
        let compact = self.headers_store.get_compact_header_data(sink).unwrap();
        self.config.is_nearly_synced(compact.timestamp, compact.daa_score)
    }

    fn get_virtual_chain_from_block(&self, low: Hash, high: Option<Hash>, max_blocks: Option<usize>) -> ConsensusResult<ChainPath> {
        // Calculate chain changes between the given hash and the
        // sink. Note that we explicitly don't
        // do the calculation against the virtual itself so that we
        // won't later need to remove it from the result.
<<<<<<< HEAD
=======
        let _guard = self.pruning_lock.blocking_read();
>>>>>>> 0cd1d4f0
        self.validate_block_exists(low)?;
        let sink = self.get_sink();
        let high = if let Some(high) = high {
            self.validate_block_exists(high)?;
            let new_high = self.find_highest_common_chain_block(high, sink)?;
            if !self.is_chain_ancestor_of(low, new_high)? {
                return Err(ConsensusError::ExpectedAncestor(low, high));
            };
            new_high
        } else {
            sink
        };

        Ok(self.services.dag_traversal_manager.calculate_chain_path(low, high, max_blocks))
    }

    /// Returns a Vec of header samples since genesis
    /// ordered by ascending daa_score, first entry is genesis
    fn get_chain_block_samples(&self) -> Vec<DaaScoreTimestamp> {
        // We need consistency between the past pruning points, selected chain and header store reads
        let _guard = self.pruning_lock.blocking_read();

        // Sorted from genesis to latest pruning_point_headers
        let pp_headers = self.pruning_point_compact_headers();
        let step_divisor: usize = 3; // The number of extra samples we'll get from blocks after last pp header
        let prealloc_len = pp_headers.len() + step_divisor + 1;

        let mut sample_headers;

        // Part 1: Add samples from pruning point headers:
        if self.config.net.network_type == NetworkType::Mainnet {
            // For mainnet, we add extra data (16 pp headers) from before checkpoint genesis.
            // Source: https://github.com/kaspagang/kaspad-py-explorer/blob/main/src/tx_timestamp_estimation.ipynb
            // For context see also: https://github.com/kaspagang/kaspad-py-explorer/blob/main/src/genesis_proof.ipynb
            const POINTS: &[DaaScoreTimestamp] = &[
                DaaScoreTimestamp { daa_score: 0, timestamp: 1636298787842 },
                DaaScoreTimestamp { daa_score: 87133, timestamp: 1636386662010 },
                DaaScoreTimestamp { daa_score: 176797, timestamp: 1636473700804 },
                DaaScoreTimestamp { daa_score: 264837, timestamp: 1636560706885 },
                DaaScoreTimestamp { daa_score: 355974, timestamp: 1636650005662 },
                DaaScoreTimestamp { daa_score: 445152, timestamp: 1636737841327 },
                DaaScoreTimestamp { daa_score: 536709, timestamp: 1636828600930 },
                DaaScoreTimestamp { daa_score: 624635, timestamp: 1636912614350 },
                DaaScoreTimestamp { daa_score: 712234, timestamp: 1636999362832 },
                DaaScoreTimestamp { daa_score: 801831, timestamp: 1637088292662 },
                DaaScoreTimestamp { daa_score: 890716, timestamp: 1637174890675 },
                DaaScoreTimestamp { daa_score: 978396, timestamp: 1637260956454 },
                DaaScoreTimestamp { daa_score: 1068387, timestamp: 1637349078269 },
                DaaScoreTimestamp { daa_score: 1139626, timestamp: 1637418723538 },
                DaaScoreTimestamp { daa_score: 1218320, timestamp: 1637495941516 },
                DaaScoreTimestamp { daa_score: 1312860, timestamp: 1637609671037 },
            ];
            sample_headers = Vec::<DaaScoreTimestamp>::with_capacity(prealloc_len + POINTS.len());
            sample_headers.extend_from_slice(POINTS);
        } else {
            sample_headers = Vec::<DaaScoreTimestamp>::with_capacity(prealloc_len);
        }

        for header in pp_headers.iter() {
            sample_headers.push(DaaScoreTimestamp { daa_score: header.1.daa_score, timestamp: header.1.timestamp });
        }

        // Part 2: Add samples from recent chain blocks
        let sc_read = self.storage.selected_chain_store.read();
        let high_index = sc_read.get_tip().unwrap().0;
        // The last pruning point is always expected in the selected chain store. However if due to some reason
        // this is not the case, we prefer not crashing but rather avoid sampling (hence set low index to high index)
        let low_index = sc_read.get_by_hash(pp_headers.last().unwrap().0).unwrap_option().unwrap_or(high_index);
        let step_size = cmp::max((high_index - low_index) / (step_divisor as u64), 1);

        // We chain `high_index` to make sure we sample sink, and dedup to avoid sampling it twice
        for index in (low_index + step_size..=high_index).step_by(step_size as usize).chain(once(high_index)).dedup() {
            let compact = self
                .storage
                .headers_store
                .get_compact_header_data(sc_read.get_by_index(index).expect("store lock is acquired"))
                .unwrap();
            sample_headers.push(DaaScoreTimestamp { daa_score: compact.daa_score, timestamp: compact.timestamp });
        }

        sample_headers
    }

    fn get_virtual_parents(&self) -> BlockHashSet {
        self.virtual_stores.read().state.get().unwrap().parents.iter().copied().collect()
    }

    fn get_virtual_parents_len(&self) -> usize {
        self.virtual_stores.read().state.get().unwrap().parents.len()
    }

    fn get_virtual_utxos(
        &self,
        from_outpoint: Option<TransactionOutpoint>,
        chunk_size: usize,
        skip_first: bool,
    ) -> Vec<(TransactionOutpoint, UtxoEntry)> {
        let virtual_stores = self.virtual_stores.read();
        let iter = virtual_stores.utxo_set.seek_iterator(from_outpoint, chunk_size, skip_first);
        iter.map(|item| item.unwrap()).collect()
    }

    fn get_tips(&self) -> Vec<Hash> {
        self.body_tips_store.read().get().unwrap().read().iter().copied().collect_vec()
    }

    fn get_tips_len(&self) -> usize {
        self.body_tips_store.read().get().unwrap().read().len()
    }

    fn get_pruning_point_utxos(
        &self,
        expected_pruning_point: Hash,
        from_outpoint: Option<TransactionOutpoint>,
        chunk_size: usize,
        skip_first: bool,
    ) -> ConsensusResult<Vec<(TransactionOutpoint, UtxoEntry)>> {
        if self.pruning_point_store.read().pruning_point().unwrap() != expected_pruning_point {
            return Err(ConsensusError::UnexpectedPruningPoint);
        }
        let pruning_utxoset_read = self.pruning_utxoset_stores.read();
        let iter = pruning_utxoset_read.utxo_set.seek_iterator(from_outpoint, chunk_size, skip_first);
        let utxos = iter.map(|item| item.unwrap()).collect();
        drop(pruning_utxoset_read);

        // We recheck the expected pruning point in case it was switched just before the utxo set read.
        // NOTE: we rely on order of operations by pruning processor. See extended comment therein.
        if self.pruning_point_store.read().pruning_point().unwrap() != expected_pruning_point {
            return Err(ConsensusError::UnexpectedPruningPoint);
        }

        Ok(utxos)
    }

    fn modify_coinbase_payload(&self, payload: Vec<u8>, miner_data: &MinerData) -> CoinbaseResult<Vec<u8>> {
        self.services.coinbase_manager.modify_coinbase_payload(payload, miner_data)
    }

    fn validate_pruning_proof(&self, proof: &PruningPointProof) -> Result<(), PruningImportError> {
        self.services.pruning_proof_manager.validate_pruning_point_proof(proof)
    }

    fn apply_pruning_proof(&self, proof: PruningPointProof, trusted_set: &[TrustedBlock]) -> PruningImportResult<()> {
        self.services.pruning_proof_manager.apply_proof(proof, trusted_set)
    }

    fn import_pruning_points(&self, pruning_points: PruningPointsList) {
        self.services.pruning_proof_manager.import_pruning_points(&pruning_points)
    }

    fn append_imported_pruning_point_utxos(&self, utxoset_chunk: &[(TransactionOutpoint, UtxoEntry)], current_multiset: &mut MuHash) {
        let mut pruning_utxoset_write = self.pruning_utxoset_stores.write();
        pruning_utxoset_write.utxo_set.write_many(utxoset_chunk).unwrap();
        for (outpoint, entry) in utxoset_chunk {
            current_multiset.add_utxo(outpoint, entry);
        }
    }

    fn import_pruning_point_utxo_set(&self, new_pruning_point: Hash, imported_utxo_multiset: MuHash) -> PruningImportResult<()> {
        self.virtual_processor.import_pruning_point_utxo_set(new_pruning_point, imported_utxo_multiset)
    }

    fn validate_pruning_points(&self) -> ConsensusResult<()> {
        let hst = self.storage.headers_selected_tip_store.read().get().unwrap().hash;
        let pp_info = self.pruning_point_store.read().get().unwrap();
        if !self.services.pruning_point_manager.is_valid_pruning_point(pp_info.pruning_point, hst) {
            return Err(ConsensusError::General("invalid pruning point candidate"));
        }

        if !self.services.pruning_point_manager.are_pruning_points_in_valid_chain(pp_info, hst) {
            return Err(ConsensusError::General("past pruning points do not form a valid chain"));
        }

        Ok(())
    }

<<<<<<< HEAD
=======
    fn header_exists(&self, hash: Hash) -> bool {
        match self.statuses_store.read().get(hash).unwrap_option() {
            Some(status) => status.has_block_header(),
            None => false,
        }
    }

>>>>>>> 0cd1d4f0
    fn find_highest_common_chain_block(&self, low: Hash, high: Hash) -> ConsensusResult<Hash> {
        self.validate_block_exists(low)?;
        self.validate_block_exists(high)?;
        Ok(self.services.sync_manager.find_highest_common_chain_block(low, high))
    }

    fn is_chain_ancestor_of(&self, low: Hash, high: Hash) -> ConsensusResult<bool> {
        let _guard = self.pruning_lock.blocking_read();
        self.validate_block_exists(low)?;
        self.validate_block_exists(high)?;
        Ok(self.services.reachability_service.is_chain_ancestor_of(low, high))
    }

    // max_blocks has to be greater than the merge set size limit
    fn get_hashes_between(
        &self,
        low: Hash,
        high: Hash,
        max_blocks: usize,
        exclude_vspc_hashes: bool,
    ) -> ConsensusResult<(Vec<Hash>, Hash)> {
        let _guard = self.pruning_lock.blocking_read();
        assert!(max_blocks as u64 > self.config.mergeset_size_limit);
        self.validate_block_exists(low)?;
        self.validate_block_exists(high)?;

        Ok(self.services.sync_manager.antipast_hashes_between(low, high, Some(max_blocks), exclude_vspc_hashes))
    }

    fn get_header(&self, hash: Hash) -> ConsensusResult<Arc<Header>> {
        self.headers_store.get_header(hash).unwrap_option().ok_or(ConsensusError::HeaderNotFound(hash))
    }

    fn get_headers_selected_tip(&self) -> Hash {
        self.headers_selected_tip_store.read().get().unwrap().hash
    }

    fn get_none_vspc_merged_blocks(&self) -> ConsensusResult<Vec<Hash>> {
        let _guard = self.pruning_lock.blocking_read();
        Ok(self.services.dag_traversal_manager.antipast(self.get_sink(), self.get_tips().into_iter(), None)?)
    }

    fn get_antipast_from_pov(&self, hash: Hash, context: Hash, max_traversal_allowed: Option<u64>) -> ConsensusResult<Vec<Hash>> {
        let _guard = self.pruning_lock.blocking_read();
        self.validate_block_exists(hash)?;
        self.validate_block_exists(context)?;
        Ok(self.services.dag_traversal_manager.antipast(hash, std::iter::once(context), max_traversal_allowed)?)
    }

    fn get_anticone(&self, hash: Hash) -> ConsensusResult<Vec<Hash>> {
        let _guard = self.pruning_lock.blocking_read();
        self.validate_block_exists(hash)?;
        let virtual_state = self.virtual_stores.read().state.get().unwrap();
        Ok(self.services.dag_traversal_manager.anticone(hash, virtual_state.parents.iter().copied(), None)?)
    }

    fn get_pruning_point_proof(&self) -> Arc<PruningPointProof> {
        // PRUNE SAFETY: proof is cached before the prune op begins and the
        // pruning point cannot move during the prune so the cache remains valid
        self.services.pruning_proof_manager.get_pruning_point_proof()
    }

    fn create_virtual_selected_chain_block_locator(&self, low: Option<Hash>, high: Option<Hash>) -> ConsensusResult<Vec<Hash>> {
        let _guard = self.pruning_lock.blocking_read();
        if let Some(low) = low {
            self.validate_block_exists(low)?;
        }

        if let Some(high) = high {
            self.validate_block_exists(high)?;
        }

        Ok(self.services.sync_manager.create_virtual_selected_chain_block_locator(low, high)?)
    }

    fn pruning_point_headers(&self) -> Vec<Arc<Header>> {
        // PRUNE SAFETY: index is monotonic and past pruning point headers are expected permanently
        let current_pp_info = self.pruning_point_store.read().get().unwrap();
        (0..current_pp_info.index)
            .map(|index| self.past_pruning_points_store.get(index).unwrap())
            .chain(once(current_pp_info.pruning_point))
            .map(|hash| self.headers_store.get_header(hash).unwrap())
            .collect_vec()
    }

    fn get_pruning_point_anticone_and_trusted_data(&self) -> ConsensusResult<Arc<PruningPointTrustedData>> {
        // PRUNE SAFETY: anticone and trusted data are cached before the prune op begins and the
        // pruning point cannot move during the prune so the cache remains valid
        self.services.pruning_proof_manager.get_pruning_point_anticone_and_trusted_data()
    }

    fn get_block(&self, hash: Hash) -> ConsensusResult<Block> {
        if match self.statuses_store.read().get(hash).unwrap_option() {
            Some(status) => !status.has_block_body(),
            None => true,
        } {
            return Err(ConsensusError::BlockNotFound(hash));
        }

        Ok(Block {
            header: self.headers_store.get_header(hash).unwrap_option().ok_or(ConsensusError::BlockNotFound(hash))?,
            transactions: self.block_transactions_store.get(hash).unwrap_option().ok_or(ConsensusError::BlockNotFound(hash))?,
        })
    }

    fn get_block_transactions(&self, hash: Hash) -> ConsensusResult<Arc<Vec<Transaction>>> {
        if match self.statuses_store.read().get(hash).unwrap_option() {
            Some(status) => !status.has_block_body(),
            None => true,
        } {
            return Err(ConsensusError::BlockNotFound(hash));
        }

        self.block_transactions_store.get(hash).unwrap_option().ok_or(ConsensusError::BlockNotFound(hash))
    }

    fn get_block_even_if_header_only(&self, hash: Hash) -> ConsensusResult<Block> {
        let Some(status) = self.statuses_store.read().get(hash).unwrap_option().filter(|&status| status.has_block_header()) else {
            return Err(ConsensusError::HeaderNotFound(hash));
        };
        Ok(Block {
            header: self.headers_store.get_header(hash).unwrap_option().ok_or(ConsensusError::HeaderNotFound(hash))?,
            transactions: if status.is_header_only() {
                Default::default()
            } else {
                self.block_transactions_store.get(hash).unwrap_option().unwrap_or_default()
            },
        })
    }

    fn get_ghostdag_data(&self, hash: Hash) -> ConsensusResult<ExternalGhostdagData> {
        match self.get_block_status(hash) {
            None => return Err(ConsensusError::HeaderNotFound(hash)),
            Some(BlockStatus::StatusInvalid) => return Err(ConsensusError::InvalidBlock(hash)),
            _ => {}
        };
        let ghostdag = self.ghostdag_primary_store.get_data(hash).unwrap_option().ok_or(ConsensusError::MissingData(hash))?;
        Ok((&*ghostdag).into())
    }

    fn get_block_children(&self, hash: Hash) -> Option<Vec<Hash>> {
        self.services
            .relations_service
            .get_children(hash)
            .unwrap_option()
            .map(|children| children.read().iter().copied().collect_vec())
    }

    fn get_block_parents(&self, hash: Hash) -> Option<Arc<Vec<Hash>>> {
        self.services.relations_service.get_parents(hash).unwrap_option()
    }

    fn get_block_status(&self, hash: Hash) -> Option<BlockStatus> {
        self.statuses_store.read().get(hash).unwrap_option()
    }

    fn get_block_acceptance_data(&self, hash: Hash) -> ConsensusResult<Arc<AcceptanceData>> {
        self.acceptance_data_store.get(hash).unwrap_option().ok_or(ConsensusError::MissingData(hash))
    }

    fn get_blocks_acceptance_data(&self, hashes: &[Hash]) -> ConsensusResult<Arc<Vec<Arc<AcceptanceData>>>> {
        match hashes
            .iter()
            .copied()
            .map(|hash| self.acceptance_data_store.get(hash).unwrap_option().ok_or(ConsensusError::MissingData(hash)))
            .collect::<ConsensusResult<Vec<_>>>()
        {
            Ok(ok_res) => Ok(Arc::new(ok_res)),
            Err(err_res) => Err(err_res),
        }
    }

    fn is_chain_block(&self, hash: Hash) -> ConsensusResult<bool> {
        self.is_chain_ancestor_of(hash, self.get_sink())
    }

    fn get_missing_block_body_hashes(&self, high: Hash) -> ConsensusResult<Vec<Hash>> {
        let _guard = self.pruning_lock.blocking_read();
        self.validate_block_exists(high)?;
        Ok(self.services.sync_manager.get_missing_block_body_hashes(high)?)
    }

    fn pruning_point(&self) -> Hash {
        self.pruning_point_store.read().pruning_point().unwrap()
    }

    fn get_daa_window(&self, hash: Hash) -> ConsensusResult<Vec<Hash>> {
        let _guard = self.pruning_lock.blocking_read();
        self.validate_block_exists(hash)?;
        Ok(self
            .services
            .window_manager
            .block_window(&self.ghostdag_primary_store.get_data(hash).unwrap(), WindowType::SampledDifficultyWindow)
            .unwrap()
            .deref()
            .iter()
            .map(|block| block.0.hash)
            .collect())
    }

    fn get_trusted_block_associated_ghostdag_data_block_hashes(&self, hash: Hash) -> ConsensusResult<Vec<Hash>> {
        let _guard = self.pruning_lock.blocking_read();
        self.validate_block_exists(hash)?;

        // In order to guarantee the chain height is at least k, we check that the pruning point is not genesis.
        if self.pruning_point() == self.config.genesis.hash {
            return Err(ConsensusError::UnexpectedPruningPoint);
        }

        // Note: the method `get_ghostdag_chain_k_depth` might return a partial chain if data is missing.
        // Ideally this node when synced would validate it got all of the associated data up to k blocks
        // back and then we would be able to assert we actually got `k + 1` blocks, however we choose to
        // simply ignore, since if the data was truly missing we wouldn't accept the staging consensus in
        // the first place
        Ok(self.services.pruning_proof_manager.get_ghostdag_chain_k_depth(hash))
    }

    fn create_block_locator_from_pruning_point(&self, high: Hash, limit: usize) -> ConsensusResult<Vec<Hash>> {
        let _guard = self.pruning_lock.blocking_read();
        self.validate_block_exists(high)?;
        // Keep the pruning point read guard throughout building the locator
        let pruning_point_read = self.pruning_point_store.read();
        let pruning_point = pruning_point_read.pruning_point().unwrap();
        Ok(self.services.sync_manager.create_block_locator_from_pruning_point(high, pruning_point, Some(limit))?)
    }

    fn estimate_network_hashes_per_second(&self, start_hash: Option<Hash>, window_size: usize) -> ConsensusResult<u64> {
        let _guard = self.pruning_lock.blocking_read();
        match start_hash {
            Some(hash) => {
                self.validate_block_exists(hash)?;
                let ghostdag_data = self.ghostdag_primary_store.get_data(hash).unwrap();
                self.estimate_network_hashes_per_second_impl(&ghostdag_data, window_size)
            }
            None => {
                let virtual_state = self.virtual_stores.read().state.get().unwrap();
                self.estimate_network_hashes_per_second_impl(&virtual_state.ghostdag_data, window_size)
            }
        }
    }

    fn are_pruning_points_violating_finality(&self, pp_list: PruningPointsList) -> bool {
        self.virtual_processor.are_pruning_points_violating_finality(pp_list)
    }

    fn creation_timestamp(&self) -> u64 {
        self.creation_timestamp
    }

    fn finality_point(&self) -> Hash {
        self.virtual_processor
            .virtual_finality_point(&self.virtual_stores.read().state.get().unwrap().ghostdag_data, self.pruning_point())
    }
}<|MERGE_RESOLUTION|>--- conflicted
+++ resolved
@@ -490,24 +490,9 @@
         // sink. Note that we explicitly don't
         // do the calculation against the virtual itself so that we
         // won't later need to remove it from the result.
-<<<<<<< HEAD
-=======
-        let _guard = self.pruning_lock.blocking_read();
->>>>>>> 0cd1d4f0
-        self.validate_block_exists(low)?;
-        let sink = self.get_sink();
-        let high = if let Some(high) = high {
-            self.validate_block_exists(high)?;
-            let new_high = self.find_highest_common_chain_block(high, sink)?;
-            if !self.is_chain_ancestor_of(low, new_high)? {
-                return Err(ConsensusError::ExpectedAncestor(low, high));
-            };
-            new_high
-        } else {
-            sink
-        };
-
-        Ok(self.services.dag_traversal_manager.calculate_chain_path(low, high, max_blocks))
+        let _guard = self.pruning_lock.blocking_read();
+        self.validate_block_exists(hash)?;
+        Ok(self.services.dag_traversal_manager.calculate_chain_path(hash, self.get_sink()))
     }
 
     /// Returns a Vec of header samples since genesis
@@ -669,17 +654,6 @@
 
         Ok(())
     }
-
-<<<<<<< HEAD
-=======
-    fn header_exists(&self, hash: Hash) -> bool {
-        match self.statuses_store.read().get(hash).unwrap_option() {
-            Some(status) => status.has_block_header(),
-            None => false,
-        }
-    }
-
->>>>>>> 0cd1d4f0
     fn find_highest_common_chain_block(&self, low: Hash, high: Hash) -> ConsensusResult<Hash> {
         self.validate_block_exists(low)?;
         self.validate_block_exists(high)?;
@@ -717,11 +691,6 @@
         self.headers_selected_tip_store.read().get().unwrap().hash
     }
 
-    fn get_none_vspc_merged_blocks(&self) -> ConsensusResult<Vec<Hash>> {
-        let _guard = self.pruning_lock.blocking_read();
-        Ok(self.services.dag_traversal_manager.antipast(self.get_sink(), self.get_tips().into_iter(), None)?)
-    }
-
     fn get_antipast_from_pov(&self, hash: Hash, context: Hash, max_traversal_allowed: Option<u64>) -> ConsensusResult<Vec<Hash>> {
         let _guard = self.pruning_lock.blocking_read();
         self.validate_block_exists(hash)?;
@@ -784,7 +753,6 @@
             transactions: self.block_transactions_store.get(hash).unwrap_option().ok_or(ConsensusError::BlockNotFound(hash))?,
         })
     }
-
     fn get_block_transactions(&self, hash: Hash) -> ConsensusResult<Arc<Vec<Transaction>>> {
         if match self.statuses_store.read().get(hash).unwrap_option() {
             Some(status) => !status.has_block_body(),
@@ -840,8 +808,8 @@
         self.acceptance_data_store.get(hash).unwrap_option().ok_or(ConsensusError::MissingData(hash))
     }
 
-    fn get_blocks_acceptance_data(&self, hashes: &[Hash]) -> ConsensusResult<Arc<Vec<Arc<AcceptanceData>>>> {
-        match hashes
+    fn get_blocks_acceptance_data(&self, hashes: &[Hash]) -> ConsensusResult<Vec<Arc<AcceptanceData>>> {
+        hashes
             .iter()
             .copied()
             .map(|hash| self.acceptance_data_store.get(hash).unwrap_option().ok_or(ConsensusError::MissingData(hash)))
