--- conflicted
+++ resolved
@@ -48,13 +48,9 @@
 /// Subscriber.
 pub struct RpcCoreService {
     consensus: DynConsensus,
-<<<<<<< HEAD
     #[allow(dead_code)] //TODO: remove this line when utxoindex is connected to an RPC call.
     utxoindex: DynUtxoIndexRetrievalApi,
-    notifier: Arc<Notifier>,
-=======
     notifier: Arc<Notifier<ChannelConnection>>,
->>>>>>> e2f68cf8
 }
 
 const RPC_CORE: &str = "rpc-core";
