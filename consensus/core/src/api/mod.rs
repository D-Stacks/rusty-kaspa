use futures_util::future::BoxFuture;
use kaspa_muhash::MuHash;
use std::sync::Arc;

use crate::{
    acceptance_data::AcceptanceData,
    block::{Block, BlockTemplate, TemplateBuildMode, TemplateTransactionSelector, VirtualStateApproxId},
    block_count::BlockCount,
    blockstatus::BlockStatus,
    coinbase::MinerData,
    daa_score_timestamp::DaaScoreTimestamp,
    errors::{
        block::{BlockProcessResult, RuleError},
        coinbase::CoinbaseResult,
        consensus::ConsensusResult,
        pruning::PruningImportResult,
        tx::TxResult,
    },
    header::Header,
    pruning::{PruningPointProof, PruningPointTrustedData, PruningPointsList},
    trusted::{ExternalGhostdagData, TrustedBlock},
    tx::{MutableTransaction, Transaction, TransactionOutpoint, UtxoEntry},
    BlockHashSet, BlueWorkType, ChainPath,
};
use kaspa_hashes::Hash;
pub type BlockValidationFuture = BoxFuture<'static, BlockProcessResult<BlockStatus>>;

/// A struct returned by consensus for block validation processing calls
pub struct BlockValidationFutures {
    /// A future triggered when block processing is completed (header and body processing)
    pub block_task: BlockValidationFuture,

    /// A future triggered when DAG state which included this block has been processed by the virtual processor
    /// (exceptions are header-only blocks and trusted blocks which have the future completed before virtual
    /// processing along with the [`block_task`])
    pub virtual_state_task: BlockValidationFuture,
}

/// Abstracts the consensus external API
#[allow(unused_variables)]
pub trait ConsensusApi: Send + Sync {
    fn build_block_template(
        &self,
        miner_data: MinerData,
        tx_selector: Box<dyn TemplateTransactionSelector>,
        build_mode: TemplateBuildMode,
    ) -> Result<BlockTemplate, RuleError> {
        unimplemented!()
    }

    fn validate_and_insert_block(&self, block: Block) -> BlockValidationFutures {
        unimplemented!()
    }

    fn validate_and_insert_trusted_block(&self, tb: TrustedBlock) -> BlockValidationFutures {
        unimplemented!()
    }

    /// Populates the mempool transaction with maximally found UTXO entry data and proceeds to full transaction
    /// validation if all are found. If validation is successful, also [`transaction.calculated_fee`] is expected to be populated.
    fn validate_mempool_transaction(&self, transaction: &mut MutableTransaction) -> TxResult<()> {
        unimplemented!()
    }

    /// Populates the mempool transactions with maximally found UTXO entry data and proceeds to full transactions
    /// validation if all are found. If validation is successful, also [`transaction.calculated_fee`] is expected to be populated.
    fn validate_mempool_transactions_in_parallel(&self, transactions: &mut [MutableTransaction]) -> Vec<TxResult<()>> {
        unimplemented!()
    }

    /// Populates the mempool transaction with maximally found UTXO entry data.
    fn populate_mempool_transaction(&self, transaction: &mut MutableTransaction) -> TxResult<()> {
        unimplemented!()
    }

    /// Populates the mempool transactions with maximally found UTXO entry data.
    fn populate_mempool_transactions_in_parallel(&self, transactions: &mut [MutableTransaction]) -> Vec<TxResult<()>> {
        unimplemented!()
    }

    fn calculate_transaction_mass(&self, transaction: &Transaction) -> u64 {
        unimplemented!()
    }

    fn get_virtual_daa_score(&self) -> u64 {
        unimplemented!()
    }

    fn get_virtual_bits(&self) -> u32 {
        unimplemented!()
    }

    fn get_virtual_past_median_time(&self) -> u64 {
        unimplemented!()
    }

    fn get_virtual_merge_depth_root(&self) -> Option<Hash> {
        unimplemented!()
    }

    /// Returns the `BlueWork` threshold at which blocks with lower or equal blue work are considered
    /// to be un-mergeable by current virtual state.
    /// (Note: in some rare cases when the node is unsynced the function might return zero as the threshold)
    fn get_virtual_merge_depth_blue_work_threshold(&self) -> BlueWorkType {
        unimplemented!()
    }

    fn get_sink(&self) -> Hash {
        unimplemented!()
    }

    fn get_sink_timestamp(&self) -> u64 {
        unimplemented!()
    }

    fn get_virtual_state_approx_id(&self) -> VirtualStateApproxId {
        unimplemented!()
    }

    /// source refers to the earliest block from which the current node has full header & block data  
    fn get_source(&self) -> Hash {
        unimplemented!()
    }

    fn estimate_block_count(&self) -> BlockCount {
        unimplemented!()
    }

    /// Returns whether this consensus is considered synced or close to being synced.
    ///
    /// This info is used to determine if it's ok to use a block template from this node for mining purposes.
    fn is_nearly_synced(&self) -> bool {
        unimplemented!()
    }

    /// Gets the virtual chain paths from `low` to the `high` hash, or until max_blocks is reached
    ///
    /// Note:   
    /// 1) Specifying the `high` hash as `None` will calculate the chain path up to the current sink.
    /// 2) Specifying `max_blocks` as `None` will impose no limit.
    /// 3) `max_blocks` limit will populate removed chain path and then the added chain path, up to max_blocks.
    fn get_virtual_chain_from_block(&self, low: Hash, high: Option<Hash>, max_blocks: Option<usize>) -> ConsensusResult<ChainPath> {
        unimplemented!()
    }

    fn get_chain_block_samples(&self) -> Vec<DaaScoreTimestamp> {
        unimplemented!()
    }

    fn get_virtual_parents(&self) -> BlockHashSet {
        unimplemented!()
    }

    fn get_virtual_utxos(
        &self,
        from_outpoint: Option<TransactionOutpoint>,
        chunk_size: usize,
        skip_first: bool,
    ) -> Vec<(TransactionOutpoint, UtxoEntry)> {
        unimplemented!()
    }

    fn get_tips(&self) -> Vec<Hash> {
        unimplemented!()
    }

    fn modify_coinbase_payload(&self, payload: Vec<u8>, miner_data: &MinerData) -> CoinbaseResult<Vec<u8>> {
        unimplemented!()
    }

    fn validate_pruning_proof(&self, proof: &PruningPointProof) -> PruningImportResult<()> {
        unimplemented!()
    }

    fn apply_pruning_proof(&self, proof: PruningPointProof, trusted_set: &[TrustedBlock]) -> PruningImportResult<()> {
        unimplemented!()
    }

    fn import_pruning_points(&self, pruning_points: PruningPointsList) {
        unimplemented!()
    }

    fn append_imported_pruning_point_utxos(&self, utxoset_chunk: &[(TransactionOutpoint, UtxoEntry)], current_multiset: &mut MuHash) {
        unimplemented!()
    }

    fn import_pruning_point_utxo_set(&self, new_pruning_point: Hash, imported_utxo_multiset: MuHash) -> PruningImportResult<()> {
        unimplemented!()
    }

<<<<<<< HEAD
    fn header_exists(&self, hash: Hash) -> bool {
        unimplemented!()
    }

    fn find_highest_common_chain_block(&self, low: Hash, high: Hash) -> ConsensusResult<Hash> {
        unimplemented!()
    }

=======
>>>>>>> d19e18c1
    fn is_chain_ancestor_of(&self, low: Hash, high: Hash) -> ConsensusResult<bool> {
        unimplemented!()
    }

    fn get_hashes_between(&self, low: Hash, high: Hash, max_blocks: usize) -> ConsensusResult<(Vec<Hash>, Hash)> {
        unimplemented!()
    }

    fn get_header(&self, hash: Hash) -> ConsensusResult<Arc<Header>> {
        unimplemented!()
    }

    fn get_headers_selected_tip(&self) -> Hash {
        unimplemented!()
    }

    /// Returns the antipast of block `hash` from the POV of `context`, i.e. `antipast(hash) ∩ past(context)`.
    /// Since this might be an expensive operation for deep blocks, we allow the caller to specify a limit
    /// `max_traversal_allowed` on the maximum amount of blocks to traverse for obtaining the answer
    fn get_antipast_from_pov(&self, hash: Hash, context: Hash, max_traversal_allowed: Option<u64>) -> ConsensusResult<Vec<Hash>> {
        unimplemented!()
    }

    /// Returns the anticone of block `hash` from the POV of `virtual`
    fn get_anticone(&self, hash: Hash) -> ConsensusResult<Vec<Hash>> {
        unimplemented!()
    }

    fn get_pruning_point_proof(&self) -> Arc<PruningPointProof> {
        unimplemented!()
    }

    fn create_virtual_selected_chain_block_locator(&self, low: Option<Hash>, high: Option<Hash>) -> ConsensusResult<Vec<Hash>> {
        unimplemented!()
    }

    fn create_block_locator_from_pruning_point(&self, high: Hash, limit: usize) -> ConsensusResult<Vec<Hash>> {
        unimplemented!()
    }

    fn pruning_point_headers(&self) -> Vec<Arc<Header>> {
        unimplemented!()
    }

    fn get_pruning_point_anticone_and_trusted_data(&self) -> ConsensusResult<Arc<PruningPointTrustedData>> {
        unimplemented!()
    }

    fn get_block(&self, hash: Hash) -> ConsensusResult<Block> {
        unimplemented!()
    }

    fn get_block_even_if_header_only(&self, hash: Hash) -> ConsensusResult<Block> {
        unimplemented!()
    }

    fn get_ghostdag_data(&self, hash: Hash) -> ConsensusResult<ExternalGhostdagData> {
        unimplemented!()
    }

    fn get_block_children(&self, hash: Hash) -> Option<Arc<Vec<Hash>>> {
        unimplemented!()
    }

    fn get_block_parents(&self, hash: Hash) -> Option<Arc<Vec<Hash>>> {
        unimplemented!()
    }

    fn get_block_status(&self, hash: Hash) -> Option<BlockStatus> {
        unimplemented!()
    }

    fn get_block_acceptance_data(&self, hash: Hash) -> ConsensusResult<Arc<AcceptanceData>> {
        unimplemented!()
    }

    /// Returns acceptance data for a set of blocks belonging to the selected parent chain.
    ///
    /// See `self::get_virtual_chain`
    fn get_blocks_acceptance_data(&self, hashes: &[Hash]) -> ConsensusResult<Vec<Arc<AcceptanceData>>> {
        unimplemented!()
    }

    fn is_chain_block(&self, hash: Hash) -> ConsensusResult<bool> {
        unimplemented!()
    }

    fn get_pruning_point_utxos(
        &self,
        expected_pruning_point: Hash,
        from_outpoint: Option<TransactionOutpoint>,
        chunk_size: usize,
        skip_first: bool,
    ) -> ConsensusResult<Vec<(TransactionOutpoint, UtxoEntry)>> {
        unimplemented!()
    }

    fn get_missing_block_body_hashes(&self, high: Hash) -> ConsensusResult<Vec<Hash>> {
        unimplemented!()
    }

    fn pruning_point(&self) -> Hash {
        unimplemented!()
    }

    // TODO: Delete this function once there's no need for go-kaspad backward compatibility.
    fn get_daa_window(&self, hash: Hash) -> ConsensusResult<Vec<Hash>> {
        unimplemented!()
    }

    // TODO: Think of a better name.
    // TODO: Delete this function once there's no need for go-kaspad backward compatibility.
    fn get_trusted_block_associated_ghostdag_data_block_hashes(&self, hash: Hash) -> ConsensusResult<Vec<Hash>> {
        unimplemented!()
    }

    fn estimate_network_hashes_per_second(&self, start_hash: Option<Hash>, window_size: usize) -> ConsensusResult<u64> {
        unimplemented!()
    }

    fn validate_pruning_points(&self) -> ConsensusResult<()> {
        unimplemented!()
    }

    fn are_pruning_points_violating_finality(&self, pp_list: PruningPointsList) -> bool {
        unimplemented!()
    }

    fn creation_timestamp(&self) -> u64 {
        unimplemented!()
    }

    fn finality_point(&self) -> Hash {
        unimplemented!()
    }
}

pub type DynConsensus = Arc<dyn ConsensusApi>;<|MERGE_RESOLUTION|>--- conflicted
+++ resolved
@@ -134,12 +134,16 @@
     }
 
     /// Gets the virtual chain paths from `low` to the `high` hash, or until max_blocks is reached
-    ///
+    /// 
     /// Note:   
     /// 1) Specifying the `high` hash as `None` will calculate the chain path up to the current sink.
     /// 2) Specifying `max_blocks` as `None` will impose no limit.
     /// 3) `max_blocks` limit will populate removed chain path and then the added chain path, up to max_blocks.
     fn get_virtual_chain_from_block(&self, low: Hash, high: Option<Hash>, max_blocks: Option<usize>) -> ConsensusResult<ChainPath> {
+        unimplemented!()
+    }
+
+    fn get_chain_block_samples(&self) -> Vec<DaaScoreTimestamp> {
         unimplemented!()
     }
 
@@ -188,7 +192,6 @@
         unimplemented!()
     }
 
-<<<<<<< HEAD
     fn header_exists(&self, hash: Hash) -> bool {
         unimplemented!()
     }
@@ -197,8 +200,6 @@
         unimplemented!()
     }
 
-=======
->>>>>>> d19e18c1
     fn is_chain_ancestor_of(&self, low: Hash, high: Hash) -> ConsensusResult<bool> {
         unimplemented!()
     }
