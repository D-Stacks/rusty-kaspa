[package]
name = "kaspa-addressmanager"
version.workspace = true
edition.workspace = true
authors.workspace = true
include.workspace = true
license.workspace = true

[dependencies]
rocksdb.workspace = true
kaspa-utils.workspace = true
kaspa-consensus-core.workspace = true
kaspa-core.workspace = true
kaspa-database.workspace = true
serde.workspace = true
itertools.workspace = true
rand.workspace = true
parking_lot.workspace = true
borsh.workspace = true
log.workspace = true
<<<<<<< HEAD

[dev-dependencies]
statrs = "0.13.0"
statest = "0.2.2"
=======
local-ip-address = "0.5.3"
>>>>>>> 96713808
<|MERGE_RESOLUTION|>--- conflicted
+++ resolved
@@ -18,11 +18,8 @@
 parking_lot.workspace = true
 borsh.workspace = true
 log.workspace = true
-<<<<<<< HEAD
+local-ip-address = "0.5.3"
 
 [dev-dependencies]
 statrs = "0.13.0"
-statest = "0.2.2"
-=======
-local-ip-address = "0.5.3"
->>>>>>> 96713808
+statest = "0.2.2"