[package]
name = "kaspa-consensus-core"
version.workspace = true
edition.workspace = true
authors.workspace = true
include.workspace = true
license.workspace = true

[dependencies]
kaspa-hashes.workspace = true
kaspa-muhash.workspace = true
kaspa-merkle.workspace = true
kaspa-math.workspace = true
<<<<<<< HEAD
indexmap.workspace = true
=======
kaspa-addresses.workspace = true
kaspa-txscript-errors.workspace = true

>>>>>>> 86c8850d
thiserror.workspace = true
serde.workspace = true
faster-hex.workspace = true
smallvec.workspace = true
borsh.workspace = true
futures-util.workspace = true
itertools.workspace = true
cfg-if.workspace = true
getrandom.workspace = true

secp256k1 = { version = "0.24", features = ["global-context", "rand-std"] }<|MERGE_RESOLUTION|>--- conflicted
+++ resolved
@@ -11,14 +11,11 @@
 kaspa-muhash.workspace = true
 kaspa-merkle.workspace = true
 kaspa-math.workspace = true
-<<<<<<< HEAD
-indexmap.workspace = true
-=======
 kaspa-addresses.workspace = true
 kaspa-txscript-errors.workspace = true
 
->>>>>>> 86c8850d
 thiserror.workspace = true
+indexmap.workspace = true
 serde.workspace = true
 faster-hex.workspace = true
 smallvec.workspace = true
