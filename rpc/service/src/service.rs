--- conflicted
+++ resolved
@@ -413,14 +413,8 @@
         &self,
         request: GetVirtualChainFromBlockRequest,
     ) -> RpcResult<GetVirtualChainFromBlockResponse> {
-<<<<<<< HEAD
-        let consensus = self.consensus_manager.consensus();
-        let session = consensus.session().await;
-        let virtual_chain = session.get_virtual_chain_from_block(request.start_hash, session.get_sink(), u64::MAX)?;
-=======
         let session = self.consensus_manager.consensus().session().await;
         let virtual_chain = session.async_get_virtual_chain_from_block(request.start_hash).await?;
->>>>>>> 65f000e1
         let accepted_transaction_ids = if request.include_accepted_transaction_ids {
             self.consensus_converter.get_virtual_chain_accepted_transaction_ids(&session, &virtual_chain).await?
         } else {
