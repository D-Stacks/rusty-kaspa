use super::VirtualStateProcessor;
use crate::{
    errors::{
        BlockProcessResult,
        RuleError::{BadAcceptedIDMerkleRoot, BadCoinbaseTransaction, BadUTXOCommitment, InvalidTransactionsInUtxoContext},
    },
    model::stores::{block_transactions::BlockTransactionsStoreReader, daa::DaaStoreReader, ghostdag::GhostdagData},
    processes::transaction_validator::{
        errors::{TxResult, TxRuleError},
        transaction_validator_populated::TxValidationFlags,
    },
};
use kaspa_consensus_core::{
    acceptance_data::{AcceptedTxEntry, MergesetBlockAcceptanceData},
    coinbase::*,
    hashing,
    header::Header,
    muhash::MuHashExtensions,
    tx::{MutableTransaction, PopulatedTransaction, Transaction, TransactionId, ValidatedTransaction, VerifiableTransaction},
    utxo::{
        utxo_diff::UtxoDiff,
        utxo_view::{UtxoView, UtxoViewComposition},
    },
    BlockHashMap, BlockHashSet, HashMapCustomHasher,
};
use kaspa_core::{info, trace};
use kaspa_hashes::Hash;
use kaspa_muhash::MuHash;
use kaspa_utils::refs::Refs;

use rayon::prelude::*;
use std::{iter::once, ops::Deref};

/// A context for processing the UTXO state of a block with respect to its selected parent.
/// Note this can also be the virtual block.
pub(super) struct UtxoProcessingContext<'a> {
    pub ghostdag_data: Refs<'a, GhostdagData>,
    pub multiset_hash: MuHash,
    pub mergeset_diff: UtxoDiff,
    pub accepted_tx_ids: Vec<TransactionId>,
    pub mergeset_acceptance_data: Vec<MergesetBlockAcceptanceData>,
    pub mergeset_rewards: BlockHashMap<BlockRewardData>,
}

impl<'a> UtxoProcessingContext<'a> {
    pub fn new(ghostdag_data: Refs<'a, GhostdagData>, selected_parent_multiset_hash: MuHash) -> Self {
        let mergeset_size = ghostdag_data.mergeset_size();
        Self {
            ghostdag_data,
            multiset_hash: selected_parent_multiset_hash,
            mergeset_diff: UtxoDiff::default(),
            accepted_tx_ids: Vec::with_capacity(1), // We expect at least the selected parent coinbase tx
            mergeset_rewards: BlockHashMap::with_capacity(mergeset_size),
            mergeset_acceptance_data: Vec::with_capacity(mergeset_size),
        }
    }

    pub fn selected_parent(&self) -> Hash {
        self.ghostdag_data.selected_parent
    }
}

impl VirtualStateProcessor {
    /// Calculates UTXO state and transaction acceptance data relative to the selected parent state
    pub(super) fn calculate_utxo_state<V: UtxoView + Sync>(
        &self,
        ctx: &mut UtxoProcessingContext,
        selected_parent_utxo_view: &V,
        pov_daa_score: u64,
    ) {
        let selected_parent_transactions = self.block_transactions_store.get(ctx.selected_parent()).unwrap();
        let validated_coinbase = ValidatedTransaction::new_coinbase(&selected_parent_transactions[0]);

        ctx.mergeset_diff.add_transaction(&validated_coinbase, pov_daa_score).unwrap();
        ctx.multiset_hash.add_transaction(&validated_coinbase, pov_daa_score);
        let validated_coinbase_id = validated_coinbase.id();
        ctx.accepted_tx_ids.push(validated_coinbase_id);

        for (i, (merged_block, txs)) in once((ctx.selected_parent(), selected_parent_transactions))
            .chain(
                ctx.ghostdag_data
                    .consensus_ordered_mergeset_without_selected_parent(self.ghostdag_primary_store.deref())
                    .map(|b| (b, self.block_transactions_store.get(b).unwrap())),
            )
            .enumerate()
        {
            // Create a composed UTXO view from the selected parent UTXO view + the mergeset UTXO diff
            let composed_view = selected_parent_utxo_view.compose(&ctx.mergeset_diff);
<<<<<<< HEAD
            // Validate transactions in current UTXO context
            let validated_transactions = self.validate_transactions_in_parallel(&txs, &composed_view, pov_daa_score);
=======

            // The first block in the mergeset is always the selected parent
            let is_selected_parent = i == 0;

            // No need to fully validate selected parent transactions since selected parent txs were already validated
            // as part of selected parent UTXO state verification with the exact same UTXO context.
            let validation_flags = if is_selected_parent { TxValidationFlags::SkipScriptChecks } else { TxValidationFlags::Full };
            let validated_transactions = self.validate_transactions_in_parallel(&txs, &composed_view, pov_daa_score, validation_flags);
>>>>>>> d19e18c1

            let mut block_fee = 0u64;
            for (validated_tx, _) in validated_transactions.iter() {
                ctx.mergeset_diff.add_transaction(validated_tx, pov_daa_score).unwrap();
                ctx.multiset_hash.add_transaction(validated_tx, pov_daa_score);
                ctx.accepted_tx_ids.push(validated_tx.id());
                block_fee += validated_tx.calculated_fee;
            }

<<<<<<< HEAD
            ctx.mergeset_acceptance_data.push(MergesetBlockAcceptanceData {
                block_hash: merged_block,
                accepted_transactions: validated_transactions
                    .into_iter()
                    .map(|(tx, tx_idx)| AcceptedTxEntry { transaction_id: tx.id(), index_within_block: tx_idx })
                    .collect(),
                // For Review: confirm below is correct / works - TODO remove this comment when reviewed
                // alternative pass pov blue score explicitly into function.
                accepting_blue_score: ctx.ghostdag_data.blue_score,
            });
=======
            if is_selected_parent {
                // For the selected parent, we prepend the coinbase tx
                ctx.mergeset_acceptance_data.push(MergesetBlockAcceptanceData {
                    block_hash: merged_block,
                    accepted_transactions: once(AcceptedTxEntry { transaction_id: validated_coinbase_id, index_within_block: 0 })
                        .chain(
                            validated_transactions
                                .into_iter()
                                .map(|(tx, tx_idx)| AcceptedTxEntry { transaction_id: tx.id(), index_within_block: tx_idx }),
                        )
                        .collect(),
                });
            } else {
                ctx.mergeset_acceptance_data.push(MergesetBlockAcceptanceData {
                    block_hash: merged_block,
                    accepted_transactions: validated_transactions
                        .into_iter()
                        .map(|(tx, tx_idx)| AcceptedTxEntry { transaction_id: tx.id(), index_within_block: tx_idx })
                        .collect(),
                });
            }
>>>>>>> d19e18c1

            let coinbase_data = self.coinbase_manager.deserialize_coinbase_payload(&txs[0].payload).unwrap();
            ctx.mergeset_rewards.insert(
                merged_block,
                BlockRewardData::new(coinbase_data.subsidy, block_fee, coinbase_data.miner_data.script_public_key),
            );
        }

        // Make sure accepted tx ids are sorted before building the merkle root
        // NOTE: when subnetworks will be enabled, the sort should consider them in order to allow grouping under a merkle subtree
        ctx.accepted_tx_ids.sort();
    }

    /// Verify that the current block fully respects its own UTXO view. We define a block as
    /// UTXO valid if all the following conditions hold:
    ///     1. The block header includes the expected `utxo_commitment`.
    ///     2. The block header includes the expected `accepted_id_merkle_root`.
    ///     3. The block coinbase transaction rewards the mergeset blocks correctly.
    ///     4. All non-coinbase block transactions are valid against its own UTXO view.
    pub(super) fn verify_expected_utxo_state<V: UtxoView + Sync>(
        &self,
        ctx: &mut UtxoProcessingContext,
        selected_parent_utxo_view: &V,
        header: &Header,
    ) -> BlockProcessResult<()> {
        // Verify header UTXO commitment
        let expected_commitment = ctx.multiset_hash.finalize();
        if expected_commitment != header.utxo_commitment {
            return Err(BadUTXOCommitment(header.hash, header.utxo_commitment, expected_commitment));
        }
        trace!("correct commitment: {}, {}", header.hash, expected_commitment);

        // Verify header accepted_id_merkle_root
        let expected_accepted_id_merkle_root = kaspa_merkle::calc_merkle_root(ctx.accepted_tx_ids.iter().copied());
        if expected_accepted_id_merkle_root != header.accepted_id_merkle_root {
            return Err(BadAcceptedIDMerkleRoot(header.hash, header.accepted_id_merkle_root, expected_accepted_id_merkle_root));
        }

        let txs = self.block_transactions_store.get(header.hash).unwrap();

        // Verify coinbase transaction
        self.verify_coinbase_transaction(
            &txs[0],
            header.daa_score,
            &ctx.ghostdag_data,
            &ctx.mergeset_rewards,
            &self.daa_excluded_store.get_mergeset_non_daa(header.hash).unwrap(),
        )?;

        // Verify all transactions are valid in context
        let current_utxo_view = selected_parent_utxo_view.compose(&ctx.mergeset_diff);
        let validated_transactions =
            self.validate_transactions_in_parallel(&txs, &current_utxo_view, header.daa_score, TxValidationFlags::Full);
        if validated_transactions.len() < txs.len() - 1 {
            // Some non-coinbase transactions are invalid
            return Err(InvalidTransactionsInUtxoContext(txs.len() - 1 - validated_transactions.len(), txs.len() - 1));
        }

        Ok(())
    }

    fn verify_coinbase_transaction(
        &self,
        coinbase: &Transaction,
        daa_score: u64,
        ghostdag_data: &GhostdagData,
        mergeset_rewards: &BlockHashMap<BlockRewardData>,
        mergeset_non_daa: &BlockHashSet,
    ) -> BlockProcessResult<()> {
        // Extract only miner data from the provided coinbase
        let miner_data = self.coinbase_manager.deserialize_coinbase_payload(&coinbase.payload).unwrap().miner_data;
        let expected_coinbase = self
            .coinbase_manager
            .expected_coinbase_transaction(daa_score, miner_data, ghostdag_data, mergeset_rewards, mergeset_non_daa)
            .unwrap()
            .tx;
        if hashing::tx::hash(coinbase) != hashing::tx::hash(&expected_coinbase) {
            Err(BadCoinbaseTransaction)
        } else {
            Ok(())
        }
    }

    /// Validates transactions against the provided `utxo_view` and returns a vector with all transactions
    /// which passed the validation along with their original index within the containing block
    pub(crate) fn validate_transactions_in_parallel<'a, V: UtxoView + Sync>(
        &self,
        txs: &'a Vec<Transaction>,
        utxo_view: &V,
        pov_daa_score: u64,
        flags: TxValidationFlags,
    ) -> Vec<(ValidatedTransaction<'a>, u32)> {
        self.thread_pool.install(|| {
            txs
                .par_iter() // We can do this in parallel without complications since block body validation already ensured
                            // that all txs within each block are independent
                .enumerate()
                .skip(1) // Skip the coinbase tx.
                .filter_map(|(i, tx)| self.validate_transaction_in_utxo_context(tx, &utxo_view, pov_daa_score, flags).ok().map(|vtx| (vtx, i as u32)))
                .collect()
        })
    }

    /// Attempts to populate the transaction with UTXO entries and performs all utxo-related tx validations
    pub(super) fn validate_transaction_in_utxo_context<'a>(
        &self,
        transaction: &'a Transaction,
        utxo_view: &impl UtxoView,
        pov_daa_score: u64,
        flags: TxValidationFlags,
    ) -> TxResult<ValidatedTransaction<'a>> {
        let mut entries = Vec::with_capacity(transaction.inputs.len());
        for input in transaction.inputs.iter() {
            if let Some(entry) = utxo_view.get(&input.previous_outpoint) {
                entries.push(entry);
            } else {
                // Missing at least one input. For perf considerations, we report once a single miss is detected and avoid collecting all possible misses.
                return Err(TxRuleError::MissingTxOutpoints);
            }
        }
        let populated_tx = PopulatedTransaction::new(transaction, entries);
        let res = self.transaction_validator.validate_populated_transaction_and_get_fee(&populated_tx, pov_daa_score, flags);
        match res {
            Ok(calculated_fee) => Ok(ValidatedTransaction::new(populated_tx, calculated_fee)),
            Err(tx_rule_error) => {
                info!("Rejecting transaction {} due to transaction rule error: {}", transaction.id(), tx_rule_error);
                Err(tx_rule_error)
            }
        }
    }

    /// Populates the mempool transaction with maximally found UTXO entry data
    pub(crate) fn populate_mempool_transaction_in_utxo_context(
        &self,
        mutable_tx: &mut MutableTransaction,
        utxo_view: &impl UtxoView,
    ) -> TxResult<()> {
        let mut has_missing_outpoints = false;
        for i in 0..mutable_tx.tx.inputs.len() {
            if mutable_tx.entries[i].is_some() {
                // We prefer a previously populated entry if such exists
                // TODO: consider re-checking the utxo view to get the most up-to-date entry (since DAA score can change)
                continue;
            }
            if let Some(entry) = utxo_view.get(&mutable_tx.tx.inputs[i].previous_outpoint) {
                mutable_tx.entries[i] = Some(entry);
            } else {
                // We attempt to fill as much as possible UTXO entries, hence we do not break in this case but rather continue looping
                has_missing_outpoints = true;
            }
        }
        if has_missing_outpoints {
            return Err(TxRuleError::MissingTxOutpoints);
        }
        Ok(())
    }

    /// Populates the mempool transaction with maximally found UTXO entry data and proceeds to validation if all found
    pub(super) fn validate_mempool_transaction_in_utxo_context(
        &self,
        mutable_tx: &mut MutableTransaction,
        utxo_view: &impl UtxoView,
        pov_daa_score: u64,
    ) -> TxResult<()> {
        self.populate_mempool_transaction_in_utxo_context(mutable_tx, utxo_view)?;

        // At this point we know all UTXO entries are populated, so we can safely pass the tx as verifiable
        let calculated_fee = self.transaction_validator.validate_populated_transaction_and_get_fee(
            &mutable_tx.as_verifiable(),
            pov_daa_score,
            TxValidationFlags::Full,
        )?;
        mutable_tx.calculated_fee = Some(calculated_fee);
        Ok(())
    }
}<|MERGE_RESOLUTION|>--- conflicted
+++ resolved
@@ -86,10 +86,6 @@
         {
             // Create a composed UTXO view from the selected parent UTXO view + the mergeset UTXO diff
             let composed_view = selected_parent_utxo_view.compose(&ctx.mergeset_diff);
-<<<<<<< HEAD
-            // Validate transactions in current UTXO context
-            let validated_transactions = self.validate_transactions_in_parallel(&txs, &composed_view, pov_daa_score);
-=======
 
             // The first block in the mergeset is always the selected parent
             let is_selected_parent = i == 0;
@@ -98,7 +94,6 @@
             // as part of selected parent UTXO state verification with the exact same UTXO context.
             let validation_flags = if is_selected_parent { TxValidationFlags::SkipScriptChecks } else { TxValidationFlags::Full };
             let validated_transactions = self.validate_transactions_in_parallel(&txs, &composed_view, pov_daa_score, validation_flags);
->>>>>>> d19e18c1
 
             let mut block_fee = 0u64;
             for (validated_tx, _) in validated_transactions.iter() {
@@ -108,18 +103,10 @@
                 block_fee += validated_tx.calculated_fee;
             }
 
-<<<<<<< HEAD
-            ctx.mergeset_acceptance_data.push(MergesetBlockAcceptanceData {
-                block_hash: merged_block,
-                accepted_transactions: validated_transactions
-                    .into_iter()
-                    .map(|(tx, tx_idx)| AcceptedTxEntry { transaction_id: tx.id(), index_within_block: tx_idx })
-                    .collect(),
-                // For Review: confirm below is correct / works - TODO remove this comment when reviewed
-                // alternative pass pov blue score explicitly into function.
-                accepting_blue_score: ctx.ghostdag_data.blue_score,
-            });
-=======
+            // For Review: confirm below is correct / works - TODO remove this comment when reviewed
+            // alternative pass pov blue score explicitly into function.
+            let accepting_blue_score = ctx.ghostdag_data.blue_score;
+            
             if is_selected_parent {
                 // For the selected parent, we prepend the coinbase tx
                 ctx.mergeset_acceptance_data.push(MergesetBlockAcceptanceData {
@@ -131,6 +118,9 @@
                                 .map(|(tx, tx_idx)| AcceptedTxEntry { transaction_id: tx.id(), index_within_block: tx_idx }),
                         )
                         .collect(),
+                        // For Review: confirm below is correct / works - TODO remove this comment when reviewed
+                        // alternative pass pov blue score explicitly into function.
+                        accepting_blue_score,
                 });
             } else {
                 ctx.mergeset_acceptance_data.push(MergesetBlockAcceptanceData {
@@ -139,9 +129,9 @@
                         .into_iter()
                         .map(|(tx, tx_idx)| AcceptedTxEntry { transaction_id: tx.id(), index_within_block: tx_idx })
                         .collect(),
+                        accepting_blue_score,
                 });
             }
->>>>>>> d19e18c1
 
             let coinbase_data = self.coinbase_manager.deserialize_coinbase_payload(&txs[0].payload).unwrap();
             ctx.mergeset_rewards.insert(
