--- conflicted
+++ resolved
@@ -422,64 +422,7 @@
         // Report counters
         self.counters.chain_block_counts.fetch_add(chain_block_counter, Ordering::Relaxed);
 
-<<<<<<< HEAD
-        // NOTE: inlining this within the match captures the statuses store lock and should be avoided.
-        // TODO: wrap statuses store lock within a service
-        let new_selected_status = self.statuses_store.read().get(new_selected).unwrap();
-        match new_selected_status {
-            BlockStatus::StatusUTXOValid => {
-                let (virtual_parents, virtual_ghostdag_data) = self.pick_virtual_parents(new_selected, tips, pruning_point);
-                assert_eq!(virtual_ghostdag_data.selected_parent, new_selected);
-
-                let selected_parent_multiset = self.utxo_multisets_store.get(virtual_ghostdag_data.selected_parent).unwrap();
-                let new_virtual_state = self
-                    .calculate_and_commit_virtual_state(
-                        virtual_read,
-                        virtual_parents,
-                        virtual_ghostdag_data,
-                        selected_parent_multiset,
-                        &mut accumulated_diff,
-                    )
-                    .expect("all possible rule errors are unexpected here");
-
-                // Update the pruning processor about the virtual state change
-                let sink_ghostdag_data = self.ghostdag_store.get_compact_data(new_selected).unwrap();
-                self.pruning_sender.send(PruningProcessingMessage::Process { sink_ghostdag_data }).unwrap();
-
-                // Emit notifications
-                let accumulated_diff = Arc::new(accumulated_diff);
-                let virtual_parents = Arc::new(new_virtual_state.parents.clone());
-                let _ = self
-                    .notification_root
-                    .notify(Notification::UtxosChanged(UtxosChangedNotification::new(accumulated_diff, virtual_parents)));
-                let _ = self.notification_root().notify(Notification::SinkBlueScoreChanged(SinkBlueScoreChangedNotification::new(
-                    new_virtual_state.ghostdag_data.blue_score,
-                )));
-                let _ = self.notification_root().notify(Notification::VirtualDaaScoreChanged(
-                    VirtualDaaScoreChangedNotification::new(new_virtual_state.daa_score),
-                ));
-                // TODO: As an optimization, calculate the chain path as part of the loop on the chain iterator above.
-                let chain_path = self.dag_traversal_manager.calculate_chain_path(prev_selected, new_selected);
-                // TODO: Fetch acceptance data only if there's a subscriber for the below notification.
-                let added_chain_blocks_acceptance_data: BlockAcceptanceData =
-                    chain_path.added.iter().copied().map(|added| (added, self.acceptance_data_store.get(added).unwrap())).collect();
-                let removed_chain_blocks_acceptance_data: BlockAcceptanceData =
-                    chain_path.removed.iter().copied().map(|removed| (removed, self.acceptance_data_store.get(removed).unwrap())).collect();
-                let _ = self.notification_root().notify(Notification::VirtualChainChanged(VirtualChainChangedNotification::new(
-                    chain_path.added.into(),
-                    chain_path.removed.into(),
-                    Arc::new(added_chain_blocks_acceptance_data),
-                    Arc::new(removed_chain_blocks_acceptance_data),
-                )));
-            }
-            BlockStatus::StatusDisqualifiedFromChain => {
-                // TODO: this means another chain needs to be checked
-            }
-            _ => panic!("expected utxo valid or disqualified {new_selected}"),
-        }
-=======
         diff_point
->>>>>>> beee7220
     }
 
     fn commit_utxo_state(&self, current: Hash, mergeset_diff: UtxoDiff, multiset: MuHash, acceptance_data: AcceptanceData) {
