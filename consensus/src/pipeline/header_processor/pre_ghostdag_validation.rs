use super::*;
use crate::constants;
use crate::errors::{BlockProcessResult, RuleError};
use crate::model::services::reachability::ReachabilityService;
use crate::model::stores::errors::StoreResultExtensions;
use crate::model::stores::statuses::StatusesStoreReader;
use consensus_core::blockhash::BlockHashExtensions;
use consensus_core::blockstatus::BlockStatus::StatusInvalid;
use consensus_core::header::Header;
use std::{
    sync::Arc,
    time::{SystemTime, UNIX_EPOCH},
};

impl HeaderProcessor {
    pub(super) fn pre_ghostdag_validation(
        self: &Arc<HeaderProcessor>,
        ctx: &mut HeaderProcessingContext,
        header: &Header,
    ) -> BlockProcessResult<()> {
        if header.hash == self.genesis_hash {
            return Ok(());
        }

        self.validate_header_in_isolation(header)?;
        self.check_parents_exist(header)?;
        self.check_parents_incest(ctx)?;
        Ok(())
    }

    fn validate_header_in_isolation(self: &Arc<HeaderProcessor>, header: &Header) -> BlockProcessResult<()> {
        if header.hash == self.genesis_hash {
            return Ok(());
        }

        self.check_header_version(header)?;
        self.check_block_timestamp_in_isolation(header)?;
        self.check_parents_limit(header)?;
        Self::check_parents_not_origin(header)?;
        Ok(())
    }

    fn check_header_version(self: &Arc<HeaderProcessor>, header: &Header) -> BlockProcessResult<()> {
        if header.version != constants::BLOCK_VERSION {
            return Err(RuleError::WrongBlockVersion(header.version));
        }
        Ok(())
    }

    fn check_block_timestamp_in_isolation(self: &Arc<HeaderProcessor>, header: &Header) -> BlockProcessResult<()> {
        let now = SystemTime::now().duration_since(UNIX_EPOCH).unwrap().as_millis() as u64;
        let max_block_time = now + self.timestamp_deviation_tolerance * self.target_time_per_block;
        if header.timestamp > max_block_time {
<<<<<<< HEAD
            return Err(RuleError::TimeTooFarIntoTheFuture(header.timestamp, now));
=======
            return Err(RuleError::TimeTooFarIntoTheFuture(header.timestamp, max_block_time));
>>>>>>> 6b134349
        }
        Ok(())
    }

    fn check_parents_limit(self: &Arc<HeaderProcessor>, header: &Header) -> BlockProcessResult<()> {
        if header.direct_parents().is_empty() {
            return Err(RuleError::NoParents);
        }

        if header.direct_parents().len() > self.max_block_parents as usize {
            return Err(RuleError::TooManyParents(header.direct_parents().len(), self.max_block_parents as usize));
        }

        Ok(())
    }

    fn check_parents_not_origin(header: &Header) -> BlockProcessResult<()> {
        if header.direct_parents().iter().any(|&parent| parent.is_origin()) {
            return Err(RuleError::OriginParent);
        }

        Ok(())
    }

    fn check_parents_exist(self: &Arc<HeaderProcessor>, header: &Header) -> BlockProcessResult<()> {
        let mut missing_parents = Vec::new();
        for parent in header.direct_parents() {
            match self.statuses_store.read().get(*parent).unwrap_option() {
                None => missing_parents.push(*parent),
                Some(StatusInvalid) => {
                    return Err(RuleError::InvalidParent(*parent));
                }
                Some(_) => {}
            }
        }
        if !missing_parents.is_empty() {
            return Err(RuleError::MissingParents(missing_parents));
        }
        Ok(())
    }

    fn check_parents_incest(self: &Arc<HeaderProcessor>, ctx: &mut HeaderProcessingContext) -> BlockProcessResult<()> {
        let parents = ctx.get_non_pruned_parents();
        for parent_a in parents.iter() {
            for parent_b in parents.iter() {
                if parent_a == parent_b {
                    continue;
                }

                if self.reachability_service.is_dag_ancestor_of(*parent_a, *parent_b) {
                    return Err(RuleError::InvalidParentsRelation(*parent_a, *parent_b));
                }
            }
        }

        Ok(())
    }
}<|MERGE_RESOLUTION|>--- conflicted
+++ resolved
@@ -51,11 +51,7 @@
         let now = SystemTime::now().duration_since(UNIX_EPOCH).unwrap().as_millis() as u64;
         let max_block_time = now + self.timestamp_deviation_tolerance * self.target_time_per_block;
         if header.timestamp > max_block_time {
-<<<<<<< HEAD
-            return Err(RuleError::TimeTooFarIntoTheFuture(header.timestamp, now));
-=======
             return Err(RuleError::TimeTooFarIntoTheFuture(header.timestamp, max_block_time));
->>>>>>> 6b134349
         }
         Ok(())
     }
