use clap::ArgAction;
#[allow(unused)]
use clap::{arg, command, Arg, Command};

use kaspa_consensus_core::{
    config::Config,
    networktype::{NetworkId, NetworkType},
};
use kaspa_core::kaspad_env::version;
use kaspa_utils::networking::{ContextualNetAddress, IpAddress};
use kaspa_wrpc_server::address::WrpcNetAddress;

#[derive(Debug)]
pub struct Args {
    // NOTE: it is best if property names match config file fields
    pub appdir: Option<String>,
    pub logdir: Option<String>,
    pub no_log_files: bool,
    pub rpclisten: Option<ContextualNetAddress>,
    pub rpclisten_borsh: Option<WrpcNetAddress>,
    pub rpclisten_json: Option<WrpcNetAddress>,
    pub unsafe_rpc: bool,
    pub wrpc_verbose: bool,
    pub log_level: String,
    pub async_threads: usize,
    pub connect_peers: Vec<ContextualNetAddress>,
    pub add_peers: Vec<ContextualNetAddress>,
    pub listen: Option<ContextualNetAddress>,
    pub user_agent_comments: Vec<String>,
    pub utxoindex: bool,
    pub txindex: bool,
    pub reset_db: bool,
    pub outbound_target: usize,
    pub inbound_limit: usize,
    pub rpc_max_clients: usize,
    pub enable_unsynced_mining: bool,
    pub enable_mainnet_mining: bool,
    pub testnet: bool,
    pub testnet_suffix: u32,
    pub devnet: bool,
    pub simnet: bool,
    pub archival: bool,
    pub sanity: bool,
    pub yes: bool,
    pub externalip: Option<IpAddress>,
    pub perf_metrics: bool,
    pub perf_metrics_interval_sec: u64,
}

impl Default for Args {
    fn default() -> Self {
        Self {
            appdir: Some("datadir".into()),
            no_log_files: false,
            rpclisten_borsh: Some(WrpcNetAddress::Default),
            rpclisten_json: Some(WrpcNetAddress::Default),
            unsafe_rpc: false,
            async_threads: num_cpus::get(),
            utxoindex: false,
            txindex: false,
            reset_db: false,
            outbound_target: 8,
            inbound_limit: 128,
            rpc_max_clients: 128,
            enable_unsynced_mining: false,
            enable_mainnet_mining: false,
            testnet: false,
            testnet_suffix: 10,
            devnet: false,
            simnet: false,
            archival: false,
            sanity: false,
            logdir: Some("".into()),
            rpclisten: None,
            wrpc_verbose: false,
            log_level: "INFO".into(),
            connect_peers: vec![],
            add_peers: vec![],
            listen: None,
            user_agent_comments: vec![],
            yes: false,
            perf_metrics: false,
            perf_metrics_interval_sec: 1,
            externalip: None,
        }
    }
}

<<<<<<< HEAD
#[derive(Debug)]
pub struct Args {
    // NOTE: it is best if property names match config file fields
    pub appdir: Option<String>,
    pub logdir: Option<String>,
    pub no_log_files: bool,
    pub rpclisten: Option<ContextualNetAddress>,
    pub rpclisten_borsh: Option<ContextualNetAddress>,
    pub rpclisten_json: Option<ContextualNetAddress>,
    pub unsafe_rpc: bool,
    pub wrpc_verbose: bool,
    pub log_level: String,
    pub async_threads: usize,
    pub connect_peers: Vec<ContextualNetAddress>,
    pub add_peers: Vec<ContextualNetAddress>,
    pub listen: Option<ContextualNetAddress>,
    pub user_agent_comments: Vec<String>,
    pub utxoindex: bool,
    pub txindex: bool,
    pub reset_db: bool,
    pub outbound_target: usize,
    pub inbound_limit: usize,
    pub rpc_max_clients: usize,
    pub enable_unsynced_mining: bool,
    pub enable_mainnet_mining: bool,
    pub testnet: bool,
    pub testnet_suffix: u32,
    pub devnet: bool,
    pub simnet: bool,
    pub archival: bool,
    pub sanity: bool,
    pub yes: bool,
=======
impl Args {
    pub fn apply_to_config(&self, config: &mut Config) {
        config.utxoindex = self.utxoindex;
        config.unsafe_rpc = self.unsafe_rpc;
        config.enable_unsynced_mining = self.enable_unsynced_mining;
        config.is_archival = self.archival;
        // TODO: change to `config.enable_sanity_checks = self.sanity` when we reach stable versions
        config.enable_sanity_checks = true;
        config.user_agent_comments = self.user_agent_comments.clone();
    }

    pub fn network(&self) -> NetworkId {
        match (self.testnet, self.devnet, self.simnet) {
            (false, false, false) => NetworkType::Mainnet.into(),
            (true, false, false) => NetworkId::with_suffix(NetworkType::Testnet, self.testnet_suffix),
            (false, true, false) => NetworkType::Devnet.into(),
            (false, false, true) => NetworkType::Simnet.into(),
            _ => panic!("only a single net should be activated"),
        }
    }
>>>>>>> dfa362f8
}

pub fn cli() -> Command {
    let defaults: Args = Default::default();
    Command::new("kaspad")
        .about(format!("{} (rusty-kaspa) v{}", env!("CARGO_PKG_DESCRIPTION"), version()))
        .version(env!("CARGO_PKG_VERSION"))
        .arg(arg!(-b --appdir <DATA_DIR> "Directory to store data."))
        .arg(arg!(--logdir <LOG_DIR> "Directory to log output."))
        .arg(arg!(--nologfiles "Disable logging to files."))
        .arg(
            Arg::new("async_threads")
                .short('t')
                .long("async-threads")
                .value_name("async_threads")
                .require_equals(true)
                .value_parser(clap::value_parser!(usize))
                .help(format!("Specify number of async threads (default: {}).", defaults.async_threads)),
        )
        .arg(
            Arg::new("log_level")
                .short('d')
                .long("loglevel")
                .value_name("LEVEL")
                .default_value("info")
                .require_equals(true)
                .help("Logging level for all subsystems {off, error, warn, info, debug, trace}\n-- You may also specify <subsystem>=<level>,<subsystem2>=<level>,... to set the log level for individual subsystems.".to_string()),
        )
        .arg(
            Arg::new("rpclisten")
                .long("rpclisten")
                .value_name("IP[:PORT]")
                .num_args(0..=1)
                .require_equals(true)
                .value_parser(clap::value_parser!(ContextualNetAddress))
                .help("Interface:port to listen for gRPC connections (default port: 16110, testnet: 16210)."),
        )
        .arg(
            Arg::new("rpclisten-borsh")
                .long("rpclisten-borsh")
                .value_name("IP[:PORT]")
                .num_args(0..=1)
                .require_equals(true)
                .default_missing_value("default") // TODO: Find a way to use defaults.rpclisten_borsh
                .value_parser(clap::value_parser!(WrpcNetAddress))
                .help("Interface:port to listen for wRPC Borsh connections (default port: 17110, testnet: 17210)."),

        )
        .arg(
            Arg::new("rpclisten-json")
                .long("rpclisten-json")
                .value_name("IP[:PORT]")
                .num_args(0..=1)
                .require_equals(true)
                .default_missing_value("default") // TODO: Find a way to use defaults.rpclisten_json
                .value_parser(clap::value_parser!(WrpcNetAddress))
                .help("Interface:port to listen for wRPC JSON connections (default port: 18110, testnet: 18210)."),
        )
        .arg(arg!(--unsaferpc "Enable RPC commands which affect the state of the node"))
        .arg(
            Arg::new("connect-peers")
                .long("connect")
                .value_name("IP[:PORT]")
                .action(ArgAction::Append)
                .require_equals(true)
                .value_parser(clap::value_parser!(ContextualNetAddress))
                .help("Connect only to the specified peers at startup."),
        )
        .arg(
            Arg::new("add-peers")
                .long("addpeer")
                .value_name("IP[:PORT]")
                .action(ArgAction::Append)
                .require_equals(true)
                .value_parser(clap::value_parser!(ContextualNetAddress))
                .help("Add peers to connect with at startup."),
        )
        .arg(
            Arg::new("listen")
                .long("listen")
                .value_name("IP[:PORT]")
                .require_equals(true)
                .value_parser(clap::value_parser!(ContextualNetAddress))
                .help("Add an interface:port to listen for connections (default all interfaces port: 16111, testnet: 16211)."),
        )
        .arg(
            Arg::new("outpeers")
                .long("outpeers")
                .value_name("outpeers")
                .require_equals(true)
                .value_parser(clap::value_parser!(usize))
                .help("Target number of outbound peers (default: 8)."),
        )
        .arg(
            Arg::new("maxinpeers")
                .long("maxinpeers")
                .value_name("maxinpeers")
                .require_equals(true)
                .value_parser(clap::value_parser!(usize))
                .help("Max number of inbound peers (default: 128)."),
        )
        .arg(
            Arg::new("rpcmaxclients")
                .long("rpcmaxclients")
                .value_name("rpcmaxclients")
                .require_equals(true)
                .value_parser(clap::value_parser!(usize))
                .help("Max number of RPC clients for standard connections (default: 128)."),
        )
        .arg(arg!(--"reset-db" "Reset database before starting node. It's needed when switching between subnetworks."))
        .arg(arg!(--"enable-unsynced-mining" "Allow the node to accept blocks from RPC while not synced (this flag is mainly used for testing)"))
        .arg(
            Arg::new("enable-mainnet-mining")
                .long("enable-mainnet-mining")
                .action(ArgAction::SetTrue)
                .hide(true)
                .help("Allow mainnet mining (do not use unless you know what you are doing)"),
        )
        .arg(arg!(--utxoindex "Enable the UTXO index"))
        .arg(arg!(--txindex "Enable the TX index"))
        .arg(arg!(--testnet "Use the test network"))
        .arg(
            Arg::new("netsuffix")
                .long("netsuffix")
                .value_name("netsuffix")
                .require_equals(true)
                .value_parser(clap::value_parser!(u32))
                .help("Testnet network suffix number"),
        )
        .arg(arg!(--devnet "Use the development test network"))
        .arg(arg!(--simnet "Use the simulation test network"))
        .arg(arg!(--archival "Run as an archival node: avoids deleting old block data when moving the pruning point (Warning: heavy disk usage)"))
        .arg(arg!(--sanity "Enable various sanity checks which might be compute-intensive (mostly performed during pruning)"))
        .arg(arg!(--yes "Answer yes to all interactive console questions"))
        .arg(
            Arg::new("user_agent_comments")
                .long("uacomment")
                .action(ArgAction::Append)
                .require_equals(true)
                .help("Comment to add to the user agent -- See BIP 14 for more information."),
        )
        .arg(
            Arg::new("externalip")
                .long("externalip")
                .value_name("externalip")
                .require_equals(true)
                .default_missing_value(None)
                .value_parser(clap::value_parser!(IpAddress))
                .help("Add an ip to the list of local addresses we claim to listen on to peers"),
        )
    .arg(arg!(--"perf-metrics" "Enable performance metrics: cpu, memory, disk io usage"))
    .arg(
        Arg::new("perf-metrics-interval-sec")
            .long("perf-metrics-interval-sec")
            .require_equals(true)
            .value_parser(clap::value_parser!(u64))
            .help("Interval in seconds for performance metrics collection."),
    )
}

<<<<<<< HEAD
impl Args {
    pub fn parse(defaults: &Defaults) -> Args {
        let m = cli(defaults).get_matches();
        Args {
            appdir: m.get_one::<String>("appdir").cloned(),
            logdir: m.get_one::<String>("logdir").cloned(),
            no_log_files: m.get_one::<bool>("nologfiles").cloned().unwrap_or(defaults.no_log_files),
            rpclisten: m.get_one::<ContextualNetAddress>("rpclisten").cloned(),
            rpclisten_borsh: m.get_one::<ContextualNetAddress>("rpclisten-borsh").cloned(),
            rpclisten_json: m.get_one::<ContextualNetAddress>("rpclisten-json").cloned(),
            unsafe_rpc: m.get_one::<bool>("unsaferpc").cloned().unwrap_or(defaults.unsafe_rpc),
            wrpc_verbose: false,
            log_level: m.get_one::<String>("log_level").cloned().unwrap(),
            async_threads: m.get_one::<usize>("async_threads").cloned().unwrap_or(defaults.async_threads),
            connect_peers: m.get_many::<ContextualNetAddress>("connect-peers").unwrap_or_default().copied().collect(),
            add_peers: m.get_many::<ContextualNetAddress>("add-peers").unwrap_or_default().copied().collect(),
            listen: m.get_one::<ContextualNetAddress>("listen").cloned(),
            outbound_target: m.get_one::<usize>("outpeers").cloned().unwrap_or(defaults.outbound_target),
            inbound_limit: m.get_one::<usize>("maxinpeers").cloned().unwrap_or(defaults.inbound_limit),
            rpc_max_clients: m.get_one::<usize>("rpcmaxclients").cloned().unwrap_or(defaults.rpc_max_clients),
            reset_db: m.get_one::<bool>("reset-db").cloned().unwrap_or(defaults.reset_db),
            enable_unsynced_mining: m.get_one::<bool>("enable-unsynced-mining").cloned().unwrap_or(defaults.enable_unsynced_mining),
            enable_mainnet_mining: m.get_one::<bool>("enable-mainnet-mining").cloned().unwrap_or(defaults.enable_mainnet_mining),
            utxoindex: m.get_one::<bool>("utxoindex").cloned().unwrap_or(defaults.utxoindex),
            txindex: m.get_one::<bool>("txindex").cloned().unwrap_or(defaults.utxoindex),
            testnet: m.get_one::<bool>("testnet").cloned().unwrap_or(defaults.testnet),
            testnet_suffix: m.get_one::<u32>("netsuffix").cloned().unwrap_or(defaults.testnet_suffix),
            devnet: m.get_one::<bool>("devnet").cloned().unwrap_or(defaults.devnet),
            simnet: m.get_one::<bool>("simnet").cloned().unwrap_or(defaults.simnet),
            archival: m.get_one::<bool>("archival").cloned().unwrap_or(defaults.archival),
            sanity: m.get_one::<bool>("sanity").cloned().unwrap_or(defaults.sanity),
            yes: m.get_one::<bool>("yes").cloned().unwrap_or(defaults.yes),
            user_agent_comments: m.get_many::<String>("user_agent_comments").unwrap_or_default().cloned().collect(),
        }
    }

    pub fn apply_to_config(&self, config: &mut Config) {
        config.utxoindex = self.utxoindex;
        config.txindex = self.txindex;
        config.unsafe_rpc = self.unsafe_rpc;
        config.enable_unsynced_mining = self.enable_unsynced_mining;
        config.enable_mainnet_mining = self.enable_mainnet_mining;
        config.is_archival = self.archival;
        // TODO: change to `config.enable_sanity_checks = self.sanity` when we reach stable versions
        config.enable_sanity_checks = true;
        config.user_agent_comments = self.user_agent_comments.clone();
=======
pub fn parse_args() -> Args {
    let m: clap::ArgMatches = cli().get_matches();
    let defaults: Args = Default::default();

    Args {
        appdir: m.get_one::<String>("appdir").cloned(),
        logdir: m.get_one::<String>("logdir").cloned(),
        no_log_files: m.get_one::<bool>("nologfiles").cloned().unwrap_or(defaults.no_log_files),
        rpclisten: m.get_one::<ContextualNetAddress>("rpclisten").cloned(),
        rpclisten_borsh: m.get_one::<WrpcNetAddress>("rpclisten-borsh").cloned(),
        rpclisten_json: m.get_one::<WrpcNetAddress>("rpclisten-json").cloned(),
        unsafe_rpc: m.get_one::<bool>("unsaferpc").cloned().unwrap_or(defaults.unsafe_rpc),
        wrpc_verbose: false,
        log_level: m.get_one::<String>("log_level").cloned().unwrap(),
        async_threads: m.get_one::<usize>("async_threads").cloned().unwrap_or(defaults.async_threads),
        connect_peers: m.get_many::<ContextualNetAddress>("connect-peers").unwrap_or_default().copied().collect(),
        add_peers: m.get_many::<ContextualNetAddress>("add-peers").unwrap_or_default().copied().collect(),
        listen: m.get_one::<ContextualNetAddress>("listen").cloned(),
        outbound_target: m.get_one::<usize>("outpeers").cloned().unwrap_or(defaults.outbound_target),
        inbound_limit: m.get_one::<usize>("maxinpeers").cloned().unwrap_or(defaults.inbound_limit),
        rpc_max_clients: m.get_one::<usize>("rpcmaxclients").cloned().unwrap_or(defaults.rpc_max_clients),
        reset_db: m.get_one::<bool>("reset-db").cloned().unwrap_or(defaults.reset_db),
        enable_unsynced_mining: m.get_one::<bool>("enable-unsynced-mining").cloned().unwrap_or(defaults.enable_unsynced_mining),
        enable_mainnet_mining: m.get_one::<bool>("enable-mainnet-mining").cloned().unwrap_or(defaults.enable_mainnet_mining),
        utxoindex: m.get_one::<bool>("utxoindex").cloned().unwrap_or(defaults.utxoindex),
        testnet: m.get_one::<bool>("testnet").cloned().unwrap_or(defaults.testnet),
        testnet_suffix: m.get_one::<u32>("netsuffix").cloned().unwrap_or(defaults.testnet_suffix),
        devnet: m.get_one::<bool>("devnet").cloned().unwrap_or(defaults.devnet),
        simnet: m.get_one::<bool>("simnet").cloned().unwrap_or(defaults.simnet),
        archival: m.get_one::<bool>("archival").cloned().unwrap_or(defaults.archival),
        sanity: m.get_one::<bool>("sanity").cloned().unwrap_or(defaults.sanity),
        yes: m.get_one::<bool>("yes").cloned().unwrap_or(defaults.yes),
        user_agent_comments: m.get_many::<String>("user_agent_comments").unwrap_or_default().cloned().collect(),
        externalip: m.get_one::<IpAddress>("externalip").cloned(),
        perf_metrics: m.get_one::<bool>("perf-metrics").cloned().unwrap_or(defaults.perf_metrics),
        perf_metrics_interval_sec: m
            .get_one::<u64>("perf-metrics-interval-sec")
            .cloned()
            .unwrap_or(defaults.perf_metrics_interval_sec),
>>>>>>> dfa362f8
    }
}

/*

  -V, --version                             Display version information and exit
  -C, --configfile=                         Path to configuration file (default: /Users/aspect/Library/Application
                                            Support/Kaspad/kaspad.conf)
  -b, --appdir=                             Directory to store data (default: /Users/aspect/Library/Application
                                            Support/Kaspad)
      --logdir=                             Directory to log output.
  -a, --addpeer=                            Add a peer to connect with at startup
      --connect=                            Connect only to the specified peers at startup
      --nolisten                            Disable listening for incoming connections -- NOTE: Listening is
                                            automatically disabled if the --connect or --proxy options are used
                                            without also specifying listen interfaces via --listen
      --listen=                             Add an interface/port to listen for connections (default all interfaces
                                            port: 16111, testnet: 16211)
      --outpeers=                           Target number of outbound peers (default: 8)
      --maxinpeers=                         Max number of inbound peers (default: 117)
      --enablebanning                       Enable banning of misbehaving peers
      --banduration=                        How long to ban misbehaving peers. Valid time units are {s, m, h}. Minimum
                                            1 second (default: 24h0m0s)
      --banthreshold=                       Maximum allowed ban score before disconnecting and banning misbehaving
                                            peers. (default: 100)
      --whitelist=                          Add an IP network or IP that will not be banned. (eg. 192.168.1.0/24 or
                                            ::1)
      --rpclisten=                          Add an interface/port to listen for RPC connections (default port: 16110,
                                            testnet: 16210)
      --rpccert=                            File containing the certificate file (default:
                                            /Users/aspect/Library/Application Support/Kaspad/rpc.cert)
      --rpckey=                             File containing the certificate key (default:
                                            /Users/aspect/Library/Application Support/Kaspad/rpc.key)
      --rpcmaxclients=                      Max number of RPC clients for standard connections (default: 128)
      --rpcmaxwebsockets=                   Max number of RPC websocket connections (default: 25)
      --rpcmaxconcurrentreqs=               Max number of concurrent RPC requests that may be processed concurrently
                                            (default: 20)
      --norpc                               Disable built-in RPC server
      --saferpc                             Disable RPC commands which affect the state of the node
      --nodnsseed                           Disable DNS seeding for peers
      --dnsseed=                            Override DNS seeds with specified hostname (Only 1 hostname allowed)
      --grpcseed=                           Hostname of gRPC server for seeding peers
      --externalip=                         Add an ip to the list of local addresses we claim to listen on to peers
      --proxy=                              Connect via SOCKS5 proxy (eg. 127.0.0.1:9050)
      --proxyuser=                          Username for proxy server
      --proxypass=                          Password for proxy server
      --dbtype=                             Database backend to use for the Block DAG
      --profile=                            Enable HTTP profiling on given port -- NOTE port must be between 1024 and
                                            65536
  -d, --loglevel=                           Logging level for all subsystems {trace, debug, info, warn, error,
                                            critical} -- You may also specify
                                            <subsystem>=<level>,<subsystem2>=<level>,... to set the log level for
                                            individual subsystems -- Use show to list available subsystems (default:
                                            info)
      --upnp                                Use UPnP to map our listening port outside of NAT
      --minrelaytxfee=                      The minimum transaction fee in KAS/kB to be considered a non-zero fee.
                                            (default: 1e-05)
      --maxorphantx=                        Max number of orphan transactions to keep in memory (default: 100)
      --blockmaxmass=                       Maximum transaction mass to be used when creating a block (default:
                                            10000000)
      --uacomment=                          Comment to add to the user agent -- See BIP 14 for more information.
      --nopeerbloomfilters                  Disable bloom filtering support
      --sigcachemaxsize=                    The maximum number of entries in the signature verification cache
                                            (default: 100000)
      --blocksonly                          Do not accept transactions from remote peers.
      --relaynonstd                         Relay non-standard transactions regardless of the default settings for the
                                            active network.
      --rejectnonstd                        Reject non-standard transactions regardless of the default settings for
                                            the active network.
      --reset-db                            Reset database before starting node. It's needed when switching between
                                            subnetworks.
      --maxutxocachesize=                   Max size of loaded UTXO into ram from the disk in bytes (default:
                                            5000000000)
      --utxoindex                           Enable the UTXO index
      --txindex                             Enable the TX index
      --archival                            Run as an archival node: don't delete old block data when moving the
                                            pruning point (Warning: heavy disk usage)'
      --protocol-version=                   Use non default p2p protocol version (default: 5)
      --enable-unsynced-mining              Allow the node to accept blocks from RPC while not synced
                                            (required when initiating a new network from genesis)
      --testnet                             Use the test network
      --simnet                              Use the simulation test network
      --devnet                              Use the development test network
      --override-dag-params-file=           Overrides DAG params (allowed only on devnet)
  -s, --service=                            Service command {install, remove, start, stop}

*/<|MERGE_RESOLUTION|>--- conflicted
+++ resolved
@@ -57,7 +57,6 @@
             unsafe_rpc: false,
             async_threads: num_cpus::get(),
             utxoindex: false,
-            txindex: false,
             reset_db: false,
             outbound_target: 8,
             inbound_limit: 128,
@@ -86,40 +85,6 @@
     }
 }
 
-<<<<<<< HEAD
-#[derive(Debug)]
-pub struct Args {
-    // NOTE: it is best if property names match config file fields
-    pub appdir: Option<String>,
-    pub logdir: Option<String>,
-    pub no_log_files: bool,
-    pub rpclisten: Option<ContextualNetAddress>,
-    pub rpclisten_borsh: Option<ContextualNetAddress>,
-    pub rpclisten_json: Option<ContextualNetAddress>,
-    pub unsafe_rpc: bool,
-    pub wrpc_verbose: bool,
-    pub log_level: String,
-    pub async_threads: usize,
-    pub connect_peers: Vec<ContextualNetAddress>,
-    pub add_peers: Vec<ContextualNetAddress>,
-    pub listen: Option<ContextualNetAddress>,
-    pub user_agent_comments: Vec<String>,
-    pub utxoindex: bool,
-    pub txindex: bool,
-    pub reset_db: bool,
-    pub outbound_target: usize,
-    pub inbound_limit: usize,
-    pub rpc_max_clients: usize,
-    pub enable_unsynced_mining: bool,
-    pub enable_mainnet_mining: bool,
-    pub testnet: bool,
-    pub testnet_suffix: u32,
-    pub devnet: bool,
-    pub simnet: bool,
-    pub archival: bool,
-    pub sanity: bool,
-    pub yes: bool,
-=======
 impl Args {
     pub fn apply_to_config(&self, config: &mut Config) {
         config.utxoindex = self.utxoindex;
@@ -140,7 +105,6 @@
             _ => panic!("only a single net should be activated"),
         }
     }
->>>>>>> dfa362f8
 }
 
 pub fn cli() -> Command {
@@ -301,54 +265,6 @@
     )
 }
 
-<<<<<<< HEAD
-impl Args {
-    pub fn parse(defaults: &Defaults) -> Args {
-        let m = cli(defaults).get_matches();
-        Args {
-            appdir: m.get_one::<String>("appdir").cloned(),
-            logdir: m.get_one::<String>("logdir").cloned(),
-            no_log_files: m.get_one::<bool>("nologfiles").cloned().unwrap_or(defaults.no_log_files),
-            rpclisten: m.get_one::<ContextualNetAddress>("rpclisten").cloned(),
-            rpclisten_borsh: m.get_one::<ContextualNetAddress>("rpclisten-borsh").cloned(),
-            rpclisten_json: m.get_one::<ContextualNetAddress>("rpclisten-json").cloned(),
-            unsafe_rpc: m.get_one::<bool>("unsaferpc").cloned().unwrap_or(defaults.unsafe_rpc),
-            wrpc_verbose: false,
-            log_level: m.get_one::<String>("log_level").cloned().unwrap(),
-            async_threads: m.get_one::<usize>("async_threads").cloned().unwrap_or(defaults.async_threads),
-            connect_peers: m.get_many::<ContextualNetAddress>("connect-peers").unwrap_or_default().copied().collect(),
-            add_peers: m.get_many::<ContextualNetAddress>("add-peers").unwrap_or_default().copied().collect(),
-            listen: m.get_one::<ContextualNetAddress>("listen").cloned(),
-            outbound_target: m.get_one::<usize>("outpeers").cloned().unwrap_or(defaults.outbound_target),
-            inbound_limit: m.get_one::<usize>("maxinpeers").cloned().unwrap_or(defaults.inbound_limit),
-            rpc_max_clients: m.get_one::<usize>("rpcmaxclients").cloned().unwrap_or(defaults.rpc_max_clients),
-            reset_db: m.get_one::<bool>("reset-db").cloned().unwrap_or(defaults.reset_db),
-            enable_unsynced_mining: m.get_one::<bool>("enable-unsynced-mining").cloned().unwrap_or(defaults.enable_unsynced_mining),
-            enable_mainnet_mining: m.get_one::<bool>("enable-mainnet-mining").cloned().unwrap_or(defaults.enable_mainnet_mining),
-            utxoindex: m.get_one::<bool>("utxoindex").cloned().unwrap_or(defaults.utxoindex),
-            txindex: m.get_one::<bool>("txindex").cloned().unwrap_or(defaults.utxoindex),
-            testnet: m.get_one::<bool>("testnet").cloned().unwrap_or(defaults.testnet),
-            testnet_suffix: m.get_one::<u32>("netsuffix").cloned().unwrap_or(defaults.testnet_suffix),
-            devnet: m.get_one::<bool>("devnet").cloned().unwrap_or(defaults.devnet),
-            simnet: m.get_one::<bool>("simnet").cloned().unwrap_or(defaults.simnet),
-            archival: m.get_one::<bool>("archival").cloned().unwrap_or(defaults.archival),
-            sanity: m.get_one::<bool>("sanity").cloned().unwrap_or(defaults.sanity),
-            yes: m.get_one::<bool>("yes").cloned().unwrap_or(defaults.yes),
-            user_agent_comments: m.get_many::<String>("user_agent_comments").unwrap_or_default().cloned().collect(),
-        }
-    }
-
-    pub fn apply_to_config(&self, config: &mut Config) {
-        config.utxoindex = self.utxoindex;
-        config.txindex = self.txindex;
-        config.unsafe_rpc = self.unsafe_rpc;
-        config.enable_unsynced_mining = self.enable_unsynced_mining;
-        config.enable_mainnet_mining = self.enable_mainnet_mining;
-        config.is_archival = self.archival;
-        // TODO: change to `config.enable_sanity_checks = self.sanity` when we reach stable versions
-        config.enable_sanity_checks = true;
-        config.user_agent_comments = self.user_agent_comments.clone();
-=======
 pub fn parse_args() -> Args {
     let m: clap::ArgMatches = cli().get_matches();
     let defaults: Args = Default::default();
@@ -388,7 +304,6 @@
             .get_one::<u64>("perf-metrics-interval-sec")
             .cloned()
             .unwrap_or(defaults.perf_metrics_interval_sec),
->>>>>>> dfa362f8
     }
 }
 
