pub mod ctl;
pub mod factory;
pub mod services;
pub mod storage;
pub mod test_consensus;

#[cfg(feature = "devnet-prealloc")]
mod utxo_set_override;

use crate::{
    config::Config,
    errors::{BlockProcessResult, RuleError},
    model::{
        services::reachability::ReachabilityService,
        stores::{
            acceptance_data::AcceptanceDataStoreReader,
            block_transactions::BlockTransactionsStoreReader,
            ghostdag::{GhostdagData, GhostdagStoreReader},
            headers::{CompactHeaderData, HeaderStoreReader},
            headers_selected_tip::HeadersSelectedTipStoreReader,
            past_pruning_points::PastPruningPointsStoreReader,
            pruning::PruningStoreReader,
            relations::RelationsStoreReader,
            statuses::StatusesStoreReader,
            tips::TipsStoreReader,
            utxo_set::{UtxoSetStore, UtxoSetStoreReader},
            virtual_state::VirtualStateStoreReader,
            DB,
        },
    },
    pipeline::{
        body_processor::BlockBodyProcessor,
        deps_manager::{BlockProcessingMessage, BlockResultSender, BlockTask, VirtualStateProcessingMessage},
        header_processor::HeaderProcessor,
        pruning_processor::processor::{PruningProcessingMessage, PruningProcessor},
        virtual_processor::{errors::PruningImportResult, VirtualStateProcessor},
        ProcessingCounters,
    },
    processes::window::{WindowManager, WindowType},
};
use kaspa_consensus_core::{
    acceptance_data::AcceptanceData,
    api::{BlockValidationFutures, ConsensusApi},
    block::{Block, BlockTemplate, TemplateBuildMode, TemplateTransactionSelector, VirtualStateApproxId},
    block_count::BlockCount,
    blockhash::BlockHashExtensions,
    blockstatus::BlockStatus,
    coinbase::MinerData,
    daa_score_timestamp::DaaScoreTimestamp,
    errors::{
        coinbase::CoinbaseResult,
        consensus::{ConsensusError, ConsensusResult},
        tx::TxResult,
    },
    errors::{difficulty::DifficultyError, pruning::PruningImportError},
    header::Header,
    muhash::MuHashExtensions,
    network::NetworkType,
    pruning::{PruningPointProof, PruningPointTrustedData, PruningPointsList},
    trusted::{ExternalGhostdagData, TrustedBlock},
    tx::{MutableTransaction, Transaction, TransactionOutpoint, UtxoEntry},
    BlockHashSet, BlueWorkType, ChainPath,
};
use kaspa_consensus_notify::root::ConsensusNotificationRoot;

use crossbeam_channel::{
    bounded as bounded_crossbeam, unbounded as unbounded_crossbeam, Receiver as CrossbeamReceiver, Sender as CrossbeamSender,
};
use itertools::Itertools;
use kaspa_consensusmanager::{SessionLock, SessionReadGuard};

use kaspa_database::prelude::StoreResultExtensions;
use kaspa_hashes::Hash;
use kaspa_muhash::MuHash;
use kaspa_txscript::caches::TxScriptCacheCounters;

use std::thread::{self, JoinHandle};
use std::{
    future::Future,
    iter::once,
    ops::Deref,
    sync::{atomic::Ordering, Arc},
};
use tokio::sync::oneshot;

use self::{services::ConsensusServices, storage::ConsensusStorage};

use crate::model::stores::selected_chain::SelectedChainStoreReader;

use std::cmp;

pub struct Consensus {
    // DB
    db: Arc<DB>,

    // Channels
    block_sender: CrossbeamSender<BlockProcessingMessage>,

    // Processors
    pub(super) header_processor: Arc<HeaderProcessor>,
    pub(super) body_processor: Arc<BlockBodyProcessor>,
    pub(super) virtual_processor: Arc<VirtualStateProcessor>,
    pub(super) pruning_processor: Arc<PruningProcessor>,

    // Storage
    pub(super) storage: Arc<ConsensusStorage>,

    // Services and managers
    pub(super) services: Arc<ConsensusServices>,

    // Pruning lock
    pruning_lock: SessionLock,

    // Notification management
    notification_root: Arc<ConsensusNotificationRoot>,

    // Counters
    counters: Arc<ProcessingCounters>,

    // Config
    config: Arc<Config>,

    // Other
    creation_timestamp: u64,
}

impl Deref for Consensus {
    type Target = ConsensusStorage;

    fn deref(&self) -> &Self::Target {
        &self.storage
    }
}

impl Consensus {
    pub fn new(
        db: Arc<DB>,
        config: Arc<Config>,
        pruning_lock: SessionLock,
        notification_root: Arc<ConsensusNotificationRoot>,
        counters: Arc<ProcessingCounters>,
        tx_script_cache_counters: Arc<TxScriptCacheCounters>,
        creation_timestamp: u64,
    ) -> Self {
        let params = &config.params;
        let perf_params = &config.perf;

        //
        // Storage layer
        //

        let storage = ConsensusStorage::new(db.clone(), config.clone());

        //
        // Services and managers
        //

        let services = ConsensusServices::new(db.clone(), storage.clone(), config.clone(), tx_script_cache_counters);

        //
        // Processor channels
        //

        let (sender, receiver): (CrossbeamSender<BlockProcessingMessage>, CrossbeamReceiver<BlockProcessingMessage>) =
            unbounded_crossbeam();
        let (body_sender, body_receiver): (CrossbeamSender<BlockProcessingMessage>, CrossbeamReceiver<BlockProcessingMessage>) =
            unbounded_crossbeam();
        let (virtual_sender, virtual_receiver): (
            CrossbeamSender<VirtualStateProcessingMessage>,
            CrossbeamReceiver<VirtualStateProcessingMessage>,
        ) = unbounded_crossbeam();
        let (pruning_sender, pruning_receiver): (
            CrossbeamSender<PruningProcessingMessage>,
            CrossbeamReceiver<PruningProcessingMessage>,
        ) = bounded_crossbeam(2);

        //
        // Thread-pools
        //

        // Pool for header and body processors
        let block_processors_pool = Arc::new(
            rayon::ThreadPoolBuilder::new()
                .num_threads(perf_params.block_processors_num_threads)
                .thread_name(|i| format!("block-pool-{i}"))
                .build()
                .unwrap(),
        );
        // We need a dedicated thread-pool for the virtual processor to avoid possible deadlocks probably caused by the
        // combined usage of `par_iter` (in virtual processor) and `rayon::spawn` (in header/body processors).
        // See for instance https://github.com/rayon-rs/rayon/issues/690
        let virtual_pool = Arc::new(
            rayon::ThreadPoolBuilder::new()
                .num_threads(perf_params.virtual_processor_num_threads)
                .thread_name(|i| format!("virtual-pool-{i}"))
                .build()
                .unwrap(),
        );

        //
        // Pipeline processors
        //

        let header_processor = Arc::new(HeaderProcessor::new(
            receiver,
            body_sender,
            block_processors_pool.clone(),
            params,
            db.clone(),
            &storage,
            &services,
            pruning_lock.clone(),
            counters.clone(),
        ));

        let body_processor = Arc::new(BlockBodyProcessor::new(
            body_receiver,
            virtual_sender,
            block_processors_pool,
            db.clone(),
            storage.statuses_store.clone(),
            storage.ghostdag_primary_store.clone(),
            storage.headers_store.clone(),
            storage.block_transactions_store.clone(),
            storage.body_tips_store.clone(),
            services.reachability_service.clone(),
            services.coinbase_manager.clone(),
            services.mass_calculator.clone(),
            services.transaction_validator.clone(),
            services.window_manager.clone(),
            params.max_block_mass,
            params.genesis.clone(),
            pruning_lock.clone(),
            notification_root.clone(),
            counters.clone(),
        ));

        let virtual_processor = Arc::new(VirtualStateProcessor::new(
            virtual_receiver,
            pruning_sender,
            pruning_receiver.clone(),
            virtual_pool,
            params,
            db.clone(),
            &storage,
            &services,
            pruning_lock.clone(),
            notification_root.clone(),
            counters.clone(),
        ));

        let pruning_processor =
            Arc::new(PruningProcessor::new(pruning_receiver, db.clone(), &storage, &services, pruning_lock.clone(), config.clone()));

        // Ensure the relations stores are initialized
        header_processor.init();
        // Ensure that some pruning point is registered
        virtual_processor.init();

        // Ensure that genesis was processed
        if config.process_genesis {
            header_processor.process_genesis();
            body_processor.process_genesis();
            virtual_processor.process_genesis();
        }

        Self {
            db,
            block_sender: sender,
            header_processor,
            body_processor,
            virtual_processor,
            pruning_processor,
            storage,
            services,
            pruning_lock,
            notification_root,
            counters,
            config,
            creation_timestamp,
        }
    }

    pub fn run_processors(&self) -> Vec<JoinHandle<()>> {
        // Spawn the asynchronous processors.
        let header_processor = self.header_processor.clone();
        let body_processor = self.body_processor.clone();
        let virtual_processor = self.virtual_processor.clone();
        let pruning_processor = self.pruning_processor.clone();

        vec![
            thread::Builder::new().name("header-processor".to_string()).spawn(move || header_processor.worker()).unwrap(),
            thread::Builder::new().name("body-processor".to_string()).spawn(move || body_processor.worker()).unwrap(),
            thread::Builder::new().name("virtual-processor".to_string()).spawn(move || virtual_processor.worker()).unwrap(),
            thread::Builder::new().name("pruning-processor".to_string()).spawn(move || pruning_processor.worker()).unwrap(),
        ]
    }

    /// Acquires a consensus session, blocking data-pruning from occurring until released
    pub fn acquire_session(&self) -> SessionReadGuard {
        self.pruning_lock.blocking_read()
    }

    fn validate_and_insert_block_impl(
        &self,
        task: BlockTask,
    ) -> (impl Future<Output = BlockProcessResult<BlockStatus>>, impl Future<Output = BlockProcessResult<BlockStatus>>) {
        let (btx, brx): (BlockResultSender, _) = oneshot::channel();
        let (vtx, vrx): (BlockResultSender, _) = oneshot::channel();
        self.block_sender.send(BlockProcessingMessage::Process(task, btx, vtx)).unwrap();
        self.counters.blocks_submitted.fetch_add(1, Ordering::Relaxed);
        (async { brx.await.unwrap() }, async { vrx.await.unwrap() })
    }

    pub fn body_tips(&self) -> Arc<BlockHashSet> {
        self.body_tips_store.read().get().unwrap()
    }

    pub fn block_status(&self, hash: Hash) -> BlockStatus {
        self.statuses_store.read().get(hash).unwrap()
    }

    pub fn session_lock(&self) -> SessionLock {
        self.pruning_lock.clone()
    }

    pub fn notification_root(&self) -> Arc<ConsensusNotificationRoot> {
        self.notification_root.clone()
    }

    pub fn processing_counters(&self) -> &Arc<ProcessingCounters> {
        &self.counters
    }

    pub fn signal_exit(&self) {
        self.block_sender.send(BlockProcessingMessage::Exit).unwrap();
    }

    pub fn shutdown(&self, wait_handles: Vec<JoinHandle<()>>) {
        self.signal_exit();
        // Wait for async consensus processors to exit
        for handle in wait_handles {
            handle.join().unwrap();
        }
    }

    /// Validates that a valid block *header* exists for `hash`
    fn validate_block_exists(&self, hash: Hash) -> Result<(), ConsensusError> {
        if match self.statuses_store.read().get(hash).unwrap_option() {
            Some(status) => status.is_valid(),
            None => false,
        } {
            Ok(())
        } else {
            Err(ConsensusError::HeaderNotFound(hash))
        }
    }

    fn estimate_network_hashes_per_second_impl(&self, ghostdag_data: &GhostdagData, window_size: usize) -> ConsensusResult<u64> {
        let window = match self.services.window_manager.block_window(ghostdag_data, WindowType::VaryingWindow(window_size)) {
            Ok(w) => w,
            Err(RuleError::InsufficientDaaWindowSize(s)) => return Err(DifficultyError::InsufficientWindowData(s).into()),
            Err(e) => panic!("unexpected error: {e}"),
        };
        Ok(self.services.window_manager.estimate_network_hashes_per_second(window)?)
    }

    fn pruning_point_compact_headers(&self) -> Vec<(Hash, CompactHeaderData)> {
        // PRUNE SAFETY: index is monotonic and past pruning point headers are expected permanently
        let current_pp_info = self.pruning_point_store.read().get().unwrap();
        (0..current_pp_info.index)
            .map(|index| self.past_pruning_points_store.get(index).unwrap())
            .chain(once(current_pp_info.pruning_point))
            .map(|hash| (hash, self.headers_store.get_compact_header_data(hash).unwrap()))
            .collect_vec()
    }
}

impl ConsensusApi for Consensus {
    fn build_block_template(
        &self,
        miner_data: MinerData,
        tx_selector: Box<dyn TemplateTransactionSelector>,
        build_mode: TemplateBuildMode,
    ) -> Result<BlockTemplate, RuleError> {
        self.virtual_processor.build_block_template(miner_data, tx_selector, build_mode)
    }

    fn validate_and_insert_block(&self, block: Block) -> BlockValidationFutures {
        let (block_task, virtual_state_task) = self.validate_and_insert_block_impl(BlockTask::Ordinary { block });
        BlockValidationFutures { block_task: Box::pin(block_task), virtual_state_task: Box::pin(virtual_state_task) }
    }

    fn validate_and_insert_trusted_block(&self, tb: TrustedBlock) -> BlockValidationFutures {
        let (block_task, virtual_state_task) = self.validate_and_insert_block_impl(BlockTask::Trusted { block: tb.block });
        BlockValidationFutures { block_task: Box::pin(block_task), virtual_state_task: Box::pin(virtual_state_task) }
    }

    fn validate_mempool_transaction(&self, transaction: &mut MutableTransaction) -> TxResult<()> {
        self.virtual_processor.validate_mempool_transaction(transaction)?;
        Ok(())
    }

    fn validate_mempool_transactions_in_parallel(&self, transactions: &mut [MutableTransaction]) -> Vec<TxResult<()>> {
        self.virtual_processor.validate_mempool_transactions_in_parallel(transactions)
    }

    fn populate_mempool_transaction(&self, transaction: &mut MutableTransaction) -> TxResult<()> {
        self.virtual_processor.populate_mempool_transaction(transaction)?;
        Ok(())
    }

    fn populate_mempool_transactions_in_parallel(&self, transactions: &mut [MutableTransaction]) -> Vec<TxResult<()>> {
        self.virtual_processor.populate_mempool_transactions_in_parallel(transactions)
    }

    fn calculate_transaction_mass(&self, transaction: &Transaction) -> u64 {
        self.services.mass_calculator.calc_tx_mass(transaction)
    }

    fn get_virtual_daa_score(&self) -> u64 {
        self.virtual_stores.read().state.get().unwrap().daa_score
    }

    fn get_virtual_bits(&self) -> u32 {
        self.virtual_stores.read().state.get().unwrap().bits
    }

    fn get_virtual_past_median_time(&self) -> u64 {
        self.virtual_stores.read().state.get().unwrap().past_median_time
    }

    fn get_virtual_merge_depth_root(&self) -> Option<Hash> {
        // TODO: consider saving the merge depth root as part of virtual state
        let pruning_point = self.pruning_point_store.read().pruning_point().unwrap();
        let virtual_state = self.virtual_stores.read().state.get().unwrap();
        let virtual_ghostdag_data = &virtual_state.ghostdag_data;
        let root = self.services.depth_manager.calc_merge_depth_root(virtual_ghostdag_data, pruning_point);
        if root.is_origin() {
            None
        } else {
            Some(root)
        }
    }

    fn get_virtual_merge_depth_blue_work_threshold(&self) -> BlueWorkType {
        // PRUNE SAFETY: merge depth root is never close to being pruned (in terms of block depth)
        self.get_virtual_merge_depth_root().map_or(BlueWorkType::ZERO, |root| self.ghostdag_primary_store.get_blue_work(root).unwrap())
    }

    fn get_sink(&self) -> Hash {
        self.virtual_stores.read().state.get().unwrap().ghostdag_data.selected_parent
    }

    fn get_sink_timestamp(&self) -> u64 {
        self.headers_store.get_timestamp(self.get_sink()).unwrap()
    }

    fn get_virtual_state_approx_id(&self) -> VirtualStateApproxId {
        self.virtual_stores.read().state.get().unwrap().to_virtual_state_approx_id()
    }

    fn get_source(&self) -> Hash {
        if self.config.is_archival {
            // we use the history root in archival cases.
            return self.pruning_point_store.read().history_root().unwrap();
        }
        self.pruning_point_store.read().pruning_point().unwrap()
    }

    /// Estimates number of blocks and headers stored in the node
    ///
    /// This is an estimation based on the daa score difference between the node's `source` and `sink`'s daa score,
    /// as such, it does not include non-daa blocks, and does not include headers stored as part of the pruning proof.  
    fn estimate_block_count(&self) -> BlockCount {
        // PRUNE SAFETY: node is either archival or source is the pruning point which its header is kept permanently
        let count = self.get_virtual_daa_score() - self.get_header(self.get_source()).unwrap().daa_score;
        BlockCount { header_count: count, block_count: count }
    }

    fn is_nearly_synced(&self) -> bool {
        // See comment within `config.is_nearly_synced`
        let sink = self.get_sink();
        let compact = self.headers_store.get_compact_header_data(sink).unwrap();
        self.config.is_nearly_synced(compact.timestamp, compact.daa_score)
    }

    fn get_virtual_chain_from_block(&self, low: Hash, high: Option<Hash>, max_blocks: Option<usize>) -> ConsensusResult<ChainPath> {
        // Calculate chain changes between the given hash and the
        // sink. Note that we explicitly don't
        // do the calculation against the virtual itself so that we
        // won't later need to remove it from the result.
<<<<<<< HEAD
        self.validate_block_exists(low)?;
        let sink = self.get_sink();
        let high = if let Some(high) = high {
            self.validate_block_exists(high)?;
            let new_high = self.find_highest_common_chain_block(high, sink)?;
            if !self.is_chain_ancestor_of(low, new_high)? {
                return Err(ConsensusError::ExpectedAncestor(low, high));
            };
            new_high
        } else {
            sink
        };

        Ok(self.services.dag_traversal_manager.calculate_chain_path(low, high, None))
=======
        let _guard = self.pruning_lock.blocking_read();
        self.validate_block_exists(hash)?;
        Ok(self.services.dag_traversal_manager.calculate_chain_path(hash, self.get_sink()))
>>>>>>> d19e18c1
    }

    /// Returns a Vec of header samples since genesis
    /// ordered by ascending daa_score, first entry is genesis
    fn get_chain_block_samples(&self) -> Vec<DaaScoreTimestamp> {
        // We need consistency between the past pruning points, selected chain and header store reads
        let _guard = self.pruning_lock.blocking_read();

        // Sorted from genesis to latest pruning_point_headers
        let pp_headers = self.pruning_point_compact_headers();
        let step_divisor: usize = 3; // The number of extra samples we'll get from blocks after last pp header
        let prealloc_len = pp_headers.len() + step_divisor + 1;

        let mut sample_headers;

        // Part 1: Add samples from pruning point headers:
        if self.config.net.network_type == NetworkType::Mainnet {
            // For mainnet, we add extra data (16 pp headers) from before checkpoint genesis.
            // Source: https://github.com/kaspagang/kaspad-py-explorer/blob/main/src/tx_timestamp_estimation.ipynb
            // For context see also: https://github.com/kaspagang/kaspad-py-explorer/blob/main/src/genesis_proof.ipynb
            const POINTS: &[DaaScoreTimestamp] = &[
                DaaScoreTimestamp { daa_score: 0, timestamp: 1636298787842 },
                DaaScoreTimestamp { daa_score: 87133, timestamp: 1636386662010 },
                DaaScoreTimestamp { daa_score: 176797, timestamp: 1636473700804 },
                DaaScoreTimestamp { daa_score: 264837, timestamp: 1636560706885 },
                DaaScoreTimestamp { daa_score: 355974, timestamp: 1636650005662 },
                DaaScoreTimestamp { daa_score: 445152, timestamp: 1636737841327 },
                DaaScoreTimestamp { daa_score: 536709, timestamp: 1636828600930 },
                DaaScoreTimestamp { daa_score: 624635, timestamp: 1636912614350 },
                DaaScoreTimestamp { daa_score: 712234, timestamp: 1636999362832 },
                DaaScoreTimestamp { daa_score: 801831, timestamp: 1637088292662 },
                DaaScoreTimestamp { daa_score: 890716, timestamp: 1637174890675 },
                DaaScoreTimestamp { daa_score: 978396, timestamp: 1637260956454 },
                DaaScoreTimestamp { daa_score: 1068387, timestamp: 1637349078269 },
                DaaScoreTimestamp { daa_score: 1139626, timestamp: 1637418723538 },
                DaaScoreTimestamp { daa_score: 1218320, timestamp: 1637495941516 },
                DaaScoreTimestamp { daa_score: 1312860, timestamp: 1637609671037 },
            ];
            sample_headers = Vec::<DaaScoreTimestamp>::with_capacity(prealloc_len + POINTS.len());
            sample_headers.extend_from_slice(POINTS);
        } else {
            sample_headers = Vec::<DaaScoreTimestamp>::with_capacity(prealloc_len);
        }

        for header in pp_headers.iter() {
            sample_headers.push(DaaScoreTimestamp { daa_score: header.1.daa_score, timestamp: header.1.timestamp });
        }

        // Part 2: Add samples from recent chain blocks
        let sc_read = self.storage.selected_chain_store.read();
        let high_index = sc_read.get_tip().unwrap().0;
        // The last pruning point is always expected in the selected chain store. However if due to some reason
        // this is not the case, we prefer not crashing but rather avoid sampling (hence set low index to high index)
        let low_index = sc_read.get_by_hash(pp_headers.last().unwrap().0).unwrap_option().unwrap_or(high_index);
        let step_size = cmp::max((high_index - low_index) / (step_divisor as u64), 1);

        // We chain `high_index` to make sure we sample sink, and dedup to avoid sampling it twice
        for index in (low_index + step_size..=high_index).step_by(step_size as usize).chain(once(high_index)).dedup() {
            let compact = self
                .storage
                .headers_store
                .get_compact_header_data(sc_read.get_by_index(index).expect("store lock is acquired"))
                .unwrap();
            sample_headers.push(DaaScoreTimestamp { daa_score: compact.daa_score, timestamp: compact.timestamp });
        }

        sample_headers
    }

    fn get_virtual_parents(&self) -> BlockHashSet {
        self.virtual_stores.read().state.get().unwrap().parents.iter().copied().collect()
    }

    fn get_virtual_utxos(
        &self,
        from_outpoint: Option<TransactionOutpoint>,
        chunk_size: usize,
        skip_first: bool,
    ) -> Vec<(TransactionOutpoint, UtxoEntry)> {
        let virtual_stores = self.virtual_stores.read();
        let iter = virtual_stores.utxo_set.seek_iterator(from_outpoint, chunk_size, skip_first);
        iter.map(|item| item.unwrap()).collect()
    }

    fn get_tips(&self) -> Vec<Hash> {
        self.body_tips().iter().copied().collect_vec()
    }

    fn get_pruning_point_utxos(
        &self,
        expected_pruning_point: Hash,
        from_outpoint: Option<TransactionOutpoint>,
        chunk_size: usize,
        skip_first: bool,
    ) -> ConsensusResult<Vec<(TransactionOutpoint, UtxoEntry)>> {
        if self.pruning_point_store.read().pruning_point().unwrap() != expected_pruning_point {
            return Err(ConsensusError::UnexpectedPruningPoint);
        }
        let pruning_utxoset_read = self.pruning_utxoset_stores.read();
        let iter = pruning_utxoset_read.utxo_set.seek_iterator(from_outpoint, chunk_size, skip_first);
        let utxos = iter.map(|item| item.unwrap()).collect();
        drop(pruning_utxoset_read);

        // We recheck the expected pruning point in case it was switched just before the utxo set read.
        // NOTE: we rely on order of operations by pruning processor. See extended comment therein.
        if self.pruning_point_store.read().pruning_point().unwrap() != expected_pruning_point {
            return Err(ConsensusError::UnexpectedPruningPoint);
        }

        Ok(utxos)
    }

    fn modify_coinbase_payload(&self, payload: Vec<u8>, miner_data: &MinerData) -> CoinbaseResult<Vec<u8>> {
        self.services.coinbase_manager.modify_coinbase_payload(payload, miner_data)
    }

    fn validate_pruning_proof(&self, proof: &PruningPointProof) -> Result<(), PruningImportError> {
        self.services.pruning_proof_manager.validate_pruning_point_proof(proof)
    }

    fn apply_pruning_proof(&self, proof: PruningPointProof, trusted_set: &[TrustedBlock]) -> PruningImportResult<()> {
        self.services.pruning_proof_manager.apply_proof(proof, trusted_set)
    }

    fn import_pruning_points(&self, pruning_points: PruningPointsList) {
        self.services.pruning_proof_manager.import_pruning_points(&pruning_points)
    }

    fn append_imported_pruning_point_utxos(&self, utxoset_chunk: &[(TransactionOutpoint, UtxoEntry)], current_multiset: &mut MuHash) {
        let mut pruning_utxoset_write = self.pruning_utxoset_stores.write();
        pruning_utxoset_write.utxo_set.write_many(utxoset_chunk).unwrap();
        for (outpoint, entry) in utxoset_chunk {
            current_multiset.add_utxo(outpoint, entry);
        }
    }

    fn import_pruning_point_utxo_set(&self, new_pruning_point: Hash, imported_utxo_multiset: MuHash) -> PruningImportResult<()> {
        self.virtual_processor.import_pruning_point_utxo_set(new_pruning_point, imported_utxo_multiset)
    }

    fn validate_pruning_points(&self) -> ConsensusResult<()> {
        let hst = self.storage.headers_selected_tip_store.read().get().unwrap().hash;
        let pp_info = self.pruning_point_store.read().get().unwrap();
        if !self.services.pruning_point_manager.is_valid_pruning_point(pp_info.pruning_point, hst) {
            return Err(ConsensusError::General("invalid pruning point candidate"));
        }

        if !self.services.pruning_point_manager.are_pruning_points_in_valid_chain(pp_info, hst) {
            return Err(ConsensusError::General("past pruning points do not form a valid chain"));
        }

        Ok(())
    }

<<<<<<< HEAD
    fn header_exists(&self, hash: Hash) -> bool {
        match self.statuses_store.read().get(hash).unwrap_option() {
            Some(status) => status.has_block_header(),
            None => false,
        }
    }

    fn find_highest_common_chain_block(&self, low: Hash, high: Hash) -> ConsensusResult<Hash> {
        self.validate_block_exists(low)?;
        self.validate_block_exists(high)?;
        Ok(self.services.sync_manager.find_highest_common_chain_block(low, high))
    }

=======
>>>>>>> d19e18c1
    fn is_chain_ancestor_of(&self, low: Hash, high: Hash) -> ConsensusResult<bool> {
        let _guard = self.pruning_lock.blocking_read();
        self.validate_block_exists(low)?;
        self.validate_block_exists(high)?;
        Ok(self.services.reachability_service.is_chain_ancestor_of(low, high))
    }

    // max_blocks has to be greater than the merge set size limit
    fn get_hashes_between(&self, low: Hash, high: Hash, max_blocks: usize) -> ConsensusResult<(Vec<Hash>, Hash)> {
        let _guard = self.pruning_lock.blocking_read();
        assert!(max_blocks as u64 > self.config.mergeset_size_limit);
        self.validate_block_exists(low)?;
        self.validate_block_exists(high)?;

        Ok(self.services.sync_manager.antipast_hashes_between(low, high, Some(max_blocks)))
    }

    fn get_header(&self, hash: Hash) -> ConsensusResult<Arc<Header>> {
        self.headers_store.get_header(hash).unwrap_option().ok_or(ConsensusError::HeaderNotFound(hash))
    }

    fn get_headers_selected_tip(&self) -> Hash {
        self.headers_selected_tip_store.read().get().unwrap().hash
    }

    fn get_antipast_from_pov(&self, hash: Hash, context: Hash, max_traversal_allowed: Option<u64>) -> ConsensusResult<Vec<Hash>> {
        let _guard = self.pruning_lock.blocking_read();
        self.validate_block_exists(hash)?;
        self.validate_block_exists(context)?;
        Ok(self.services.dag_traversal_manager.antipast(hash, std::iter::once(context), max_traversal_allowed)?)
    }

    fn get_anticone(&self, hash: Hash) -> ConsensusResult<Vec<Hash>> {
        let _guard = self.pruning_lock.blocking_read();
        self.validate_block_exists(hash)?;
        let virtual_state = self.virtual_stores.read().state.get().unwrap();
        Ok(self.services.dag_traversal_manager.anticone(hash, virtual_state.parents.iter().copied(), None)?)
    }

    fn get_pruning_point_proof(&self) -> Arc<PruningPointProof> {
        // PRUNE SAFETY: proof is cached before the prune op begins and the
        // pruning point cannot move during the prune so the cache remains valid
        self.services.pruning_proof_manager.get_pruning_point_proof()
    }

    fn create_virtual_selected_chain_block_locator(&self, low: Option<Hash>, high: Option<Hash>) -> ConsensusResult<Vec<Hash>> {
        let _guard = self.pruning_lock.blocking_read();
        if let Some(low) = low {
            self.validate_block_exists(low)?;
        }

        if let Some(high) = high {
            self.validate_block_exists(high)?;
        }

        Ok(self.services.sync_manager.create_virtual_selected_chain_block_locator(low, high)?)
    }

    fn pruning_point_headers(&self) -> Vec<Arc<Header>> {
        // PRUNE SAFETY: index is monotonic and past pruning point headers are expected permanently
        let current_pp_info = self.pruning_point_store.read().get().unwrap();
        (0..current_pp_info.index)
            .map(|index| self.past_pruning_points_store.get(index).unwrap())
            .chain(once(current_pp_info.pruning_point))
            .map(|hash| self.headers_store.get_header(hash).unwrap())
            .collect_vec()
    }

    fn get_pruning_point_anticone_and_trusted_data(&self) -> ConsensusResult<Arc<PruningPointTrustedData>> {
        // PRUNE SAFETY: anticone and trusted data are cached before the prune op begins and the
        // pruning point cannot move during the prune so the cache remains valid
        self.services.pruning_proof_manager.get_pruning_point_anticone_and_trusted_data()
    }

    fn get_block(&self, hash: Hash) -> ConsensusResult<Block> {
        if match self.statuses_store.read().get(hash).unwrap_option() {
            Some(status) => !status.has_block_body(),
            None => true,
        } {
            return Err(ConsensusError::BlockNotFound(hash));
        }

        Ok(Block {
            header: self.headers_store.get_header(hash).unwrap_option().ok_or(ConsensusError::BlockNotFound(hash))?,
            transactions: self.block_transactions_store.get(hash).unwrap_option().ok_or(ConsensusError::BlockNotFound(hash))?,
        })
    }

    fn get_block_even_if_header_only(&self, hash: Hash) -> ConsensusResult<Block> {
        let Some(status) = self.statuses_store.read().get(hash).unwrap_option().filter(|&status| status.has_block_header()) else {
            return Err(ConsensusError::HeaderNotFound(hash));
        };
        Ok(Block {
            header: self.headers_store.get_header(hash).unwrap_option().ok_or(ConsensusError::HeaderNotFound(hash))?,
            transactions: if status.is_header_only() {
                Default::default()
            } else {
                self.block_transactions_store.get(hash).unwrap_option().unwrap_or_default()
            },
        })
    }

    fn get_ghostdag_data(&self, hash: Hash) -> ConsensusResult<ExternalGhostdagData> {
        match self.get_block_status(hash) {
            None => return Err(ConsensusError::HeaderNotFound(hash)),
            Some(BlockStatus::StatusInvalid) => return Err(ConsensusError::InvalidBlock(hash)),
            _ => {}
        };
        let ghostdag = self.ghostdag_primary_store.get_data(hash).unwrap_option().ok_or(ConsensusError::MissingData(hash))?;
        Ok((&*ghostdag).into())
    }

    fn get_block_children(&self, hash: Hash) -> Option<Arc<Vec<Hash>>> {
        self.services.relations_service.get_children(hash).unwrap_option()
    }

    fn get_block_parents(&self, hash: Hash) -> Option<Arc<Vec<Hash>>> {
        self.services.relations_service.get_parents(hash).unwrap_option()
    }

    fn get_block_status(&self, hash: Hash) -> Option<BlockStatus> {
        self.statuses_store.read().get(hash).unwrap_option()
    }

    fn get_block_acceptance_data(&self, hash: Hash) -> ConsensusResult<Arc<AcceptanceData>> {
        self.acceptance_data_store.get(hash).unwrap_option().ok_or(ConsensusError::MissingData(hash))
    }

    fn get_blocks_acceptance_data(&self, hashes: &[Hash]) -> ConsensusResult<Vec<Arc<AcceptanceData>>> {
        hashes
            .iter()
            .copied()
            .map(|hash| self.acceptance_data_store.get(hash).unwrap_option().ok_or(ConsensusError::MissingData(hash)))
            .collect::<ConsensusResult<Vec<_>>>()
    }

    fn is_chain_block(&self, hash: Hash) -> ConsensusResult<bool> {
        self.is_chain_ancestor_of(hash, self.get_sink())
    }

    fn get_missing_block_body_hashes(&self, high: Hash) -> ConsensusResult<Vec<Hash>> {
        let _guard = self.pruning_lock.blocking_read();
        self.validate_block_exists(high)?;
        Ok(self.services.sync_manager.get_missing_block_body_hashes(high)?)
    }

    fn pruning_point(&self) -> Hash {
        self.pruning_point_store.read().pruning_point().unwrap()
    }

    fn get_daa_window(&self, hash: Hash) -> ConsensusResult<Vec<Hash>> {
        let _guard = self.pruning_lock.blocking_read();
        self.validate_block_exists(hash)?;
        Ok(self
            .services
            .window_manager
            .block_window(&self.ghostdag_primary_store.get_data(hash).unwrap(), WindowType::SampledDifficultyWindow)
            .unwrap()
            .deref()
            .iter()
            .map(|block| block.0.hash)
            .collect())
    }

    fn get_trusted_block_associated_ghostdag_data_block_hashes(&self, hash: Hash) -> ConsensusResult<Vec<Hash>> {
        let _guard = self.pruning_lock.blocking_read();
        self.validate_block_exists(hash)?;

        // In order to guarantee the chain height is at least k, we check that the pruning point is not genesis.
        if self.pruning_point() == self.config.genesis.hash {
            return Err(ConsensusError::UnexpectedPruningPoint);
        }

        // Note: the method `get_ghostdag_chain_k_depth` might return a partial chain if data is missing.
        // Ideally this node when synced would validate it got all of the associated data up to k blocks
        // back and then we would be able to assert we actually got `k + 1` blocks, however we choose to
        // simply ignore, since if the data was truly missing we wouldn't accept the staging consensus in
        // the first place
        Ok(self.services.pruning_proof_manager.get_ghostdag_chain_k_depth(hash))
    }

    fn create_block_locator_from_pruning_point(&self, high: Hash, limit: usize) -> ConsensusResult<Vec<Hash>> {
        let _guard = self.pruning_lock.blocking_read();
        self.validate_block_exists(high)?;
        // Keep the pruning point read guard throughout building the locator
        let pruning_point_read = self.pruning_point_store.read();
        let pruning_point = pruning_point_read.pruning_point().unwrap();
        Ok(self.services.sync_manager.create_block_locator_from_pruning_point(high, pruning_point, Some(limit))?)
    }

    fn estimate_network_hashes_per_second(&self, start_hash: Option<Hash>, window_size: usize) -> ConsensusResult<u64> {
        let _guard = self.pruning_lock.blocking_read();
        match start_hash {
            Some(hash) => {
                self.validate_block_exists(hash)?;
                let ghostdag_data = self.ghostdag_primary_store.get_data(hash).unwrap();
                self.estimate_network_hashes_per_second_impl(&ghostdag_data, window_size)
            }
            None => {
                let virtual_state = self.virtual_stores.read().state.get().unwrap();
                self.estimate_network_hashes_per_second_impl(&virtual_state.ghostdag_data, window_size)
            }
        }
    }

    fn are_pruning_points_violating_finality(&self, pp_list: PruningPointsList) -> bool {
        self.virtual_processor.are_pruning_points_violating_finality(pp_list)
    }

    fn creation_timestamp(&self) -> u64 {
        self.creation_timestamp
    }

    fn finality_point(&self) -> Hash {
        self.virtual_processor
            .virtual_finality_point(&self.virtual_stores.read().state.get().unwrap().ghostdag_data, self.pruning_point())
    }
}<|MERGE_RESOLUTION|>--- conflicted
+++ resolved
@@ -490,7 +490,7 @@
         // sink. Note that we explicitly don't
         // do the calculation against the virtual itself so that we
         // won't later need to remove it from the result.
-<<<<<<< HEAD
+        let _guard = self.pruning_lock.blocking_read();
         self.validate_block_exists(low)?;
         let sink = self.get_sink();
         let high = if let Some(high) = high {
@@ -505,11 +505,6 @@
         };
 
         Ok(self.services.dag_traversal_manager.calculate_chain_path(low, high, None))
-=======
-        let _guard = self.pruning_lock.blocking_read();
-        self.validate_block_exists(hash)?;
-        Ok(self.services.dag_traversal_manager.calculate_chain_path(hash, self.get_sink()))
->>>>>>> d19e18c1
     }
 
     /// Returns a Vec of header samples since genesis
@@ -579,6 +574,73 @@
         sample_headers
     }
 
+    /// Returns a Vec of header samples since genesis
+    /// ordered by ascending daa_score, first entry is genesis
+    fn get_chain_block_samples(&self) -> Vec<DaaScoreTimestamp> {
+        // We need consistency between the past pruning points, selected chain and header store reads
+        let _guard = self.pruning_lock.blocking_read();
+
+        // Sorted from genesis to latest pruning_point_headers
+        let pp_headers = self.pruning_point_compact_headers();
+        let step_divisor: usize = 3; // The number of extra samples we'll get from blocks after last pp header
+        let prealloc_len = pp_headers.len() + step_divisor + 1;
+
+        let mut sample_headers;
+
+        // Part 1: Add samples from pruning point headers:
+        if self.config.net.network_type == NetworkType::Mainnet {
+            // For mainnet, we add extra data (16 pp headers) from before checkpoint genesis.
+            // Source: https://github.com/kaspagang/kaspad-py-explorer/blob/main/src/tx_timestamp_estimation.ipynb
+            // For context see also: https://github.com/kaspagang/kaspad-py-explorer/blob/main/src/genesis_proof.ipynb
+            const POINTS: &[DaaScoreTimestamp] = &[
+                DaaScoreTimestamp { daa_score: 0, timestamp: 1636298787842 },
+                DaaScoreTimestamp { daa_score: 87133, timestamp: 1636386662010 },
+                DaaScoreTimestamp { daa_score: 176797, timestamp: 1636473700804 },
+                DaaScoreTimestamp { daa_score: 264837, timestamp: 1636560706885 },
+                DaaScoreTimestamp { daa_score: 355974, timestamp: 1636650005662 },
+                DaaScoreTimestamp { daa_score: 445152, timestamp: 1636737841327 },
+                DaaScoreTimestamp { daa_score: 536709, timestamp: 1636828600930 },
+                DaaScoreTimestamp { daa_score: 624635, timestamp: 1636912614350 },
+                DaaScoreTimestamp { daa_score: 712234, timestamp: 1636999362832 },
+                DaaScoreTimestamp { daa_score: 801831, timestamp: 1637088292662 },
+                DaaScoreTimestamp { daa_score: 890716, timestamp: 1637174890675 },
+                DaaScoreTimestamp { daa_score: 978396, timestamp: 1637260956454 },
+                DaaScoreTimestamp { daa_score: 1068387, timestamp: 1637349078269 },
+                DaaScoreTimestamp { daa_score: 1139626, timestamp: 1637418723538 },
+                DaaScoreTimestamp { daa_score: 1218320, timestamp: 1637495941516 },
+                DaaScoreTimestamp { daa_score: 1312860, timestamp: 1637609671037 },
+            ];
+            sample_headers = Vec::<DaaScoreTimestamp>::with_capacity(prealloc_len + POINTS.len());
+            sample_headers.extend_from_slice(POINTS);
+        } else {
+            sample_headers = Vec::<DaaScoreTimestamp>::with_capacity(prealloc_len);
+        }
+
+        for header in pp_headers.iter() {
+            sample_headers.push(DaaScoreTimestamp { daa_score: header.1.daa_score, timestamp: header.1.timestamp });
+        }
+
+        // Part 2: Add samples from recent chain blocks
+        let sc_read = self.storage.selected_chain_store.read();
+        let high_index = sc_read.get_tip().unwrap().0;
+        // The last pruning point is always expected in the selected chain store. However if due to some reason
+        // this is not the case, we prefer not crashing but rather avoid sampling (hence set low index to high index)
+        let low_index = sc_read.get_by_hash(pp_headers.last().unwrap().0).unwrap_option().unwrap_or(high_index);
+        let step_size = cmp::max((high_index - low_index) / (step_divisor as u64), 1);
+
+        // We chain `high_index` to make sure we sample sink, and dedup to avoid sampling it twice
+        for index in (low_index + step_size..=high_index).step_by(step_size as usize).chain(once(high_index)).dedup() {
+            let compact = self
+                .storage
+                .headers_store
+                .get_compact_header_data(sc_read.get_by_index(index).expect("store lock is acquired"))
+                .unwrap();
+            sample_headers.push(DaaScoreTimestamp { daa_score: compact.daa_score, timestamp: compact.timestamp });
+        }
+
+        sample_headers
+    }
+
     fn get_virtual_parents(&self) -> BlockHashSet {
         self.virtual_stores.read().state.get().unwrap().parents.iter().copied().collect()
     }
@@ -664,7 +726,6 @@
         Ok(())
     }
 
-<<<<<<< HEAD
     fn header_exists(&self, hash: Hash) -> bool {
         match self.statuses_store.read().get(hash).unwrap_option() {
             Some(status) => status.has_block_header(),
@@ -678,8 +739,6 @@
         Ok(self.services.sync_manager.find_highest_common_chain_block(low, high))
     }
 
-=======
->>>>>>> d19e18c1
     fn is_chain_ancestor_of(&self, low: Hash, high: Hash) -> ConsensusResult<bool> {
         let _guard = self.pruning_lock.blocking_read();
         self.validate_block_exists(low)?;
