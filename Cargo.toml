--- conflicted
+++ resolved
@@ -220,14 +220,9 @@
 regex = "1.10.2"
 ripemd = { version = "0.1.3", default-features = false }
 rlimit = "0.10.1"
-<<<<<<< HEAD
-rocksdb = "0.21.0"
+rocksdb = "0.22.0"
 rv = "0.16.4"
-secp256k1 = { version = "0.24.3", features = [
-=======
-rocksdb = "0.22.0"
 secp256k1 = { version = "0.29.0", features = [
->>>>>>> c839a9d3
     "global-context",
     "rand-std",
     "serde",
