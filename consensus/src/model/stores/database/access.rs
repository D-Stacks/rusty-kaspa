--- conflicted
+++ resolved
@@ -2,11 +2,7 @@
 use crate::model::stores::{errors::StoreError, DB};
 use rocksdb::{Direction, IteratorMode, ReadOptions};
 use serde::{de::DeserializeOwned, Serialize};
-<<<<<<< HEAD
 use std::{collections::hash_map::RandomState, error::Error, fmt::Debug, hash::BuildHasher, sync::Arc};
-=======
-use std::{collections::hash_map::RandomState, error::Error, hash::BuildHasher, sync::Arc};
->>>>>>> 24fa6597
 
 /// A concurrent DB store access with typed caching.
 #[derive(Clone)]
@@ -139,7 +135,7 @@
         TKey: Copy + AsRef<[u8]>,
     {
         self.cache.remove_all();
-        writer.delete(DbKey::prefix_only(self.prefix))?;
+        writer.delete(DbKey::prefix_only(&self.prefix))?;
         Ok(())
     }
 
@@ -157,8 +153,8 @@
         Key: DeserializeOwned + Debug,
         Value: DeserializeOwned + Debug,
     {
-        let db_key = bucket.map_or(DbKey::prefix_only(self.prefix), move |bucket| {
-            let mut key = DbKey::prefix_only(self.prefix);
+        let db_key = bucket.map_or(DbKey::prefix_only(&self.prefix), move |bucket| {
+            let mut key = DbKey::prefix_only(&self.prefix);
             key.add_bucket(bucket);
             key
         });
@@ -168,7 +164,7 @@
 
         let db_iterator = match seek_from {
             Some(seek_key) => {
-                self.db.iterator_opt(IteratorMode::From(DbKey::new(self.prefix, seek_key).as_ref(), Direction::Forward), read_opts)
+                self.db.iterator_opt(IteratorMode::From(DbKey::new(&self.prefix, seek_key).as_ref(), Direction::Forward), read_opts)
             }
             None => self.db.iterator_opt(IteratorMode::Start, read_opts),
         };
