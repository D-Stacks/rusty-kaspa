--- conflicted
+++ resolved
@@ -44,11 +44,7 @@
 use super::{Consensus, DbGhostdagManager};
 
 pub struct TestConsensus {
-<<<<<<< HEAD
-    pub consensus: Arc<Consensus>, //TODO: remove public when simnet is established, it is only public for utxoindex testing purposes.
-=======
     pub consensus: Arc<Consensus>,
->>>>>>> 24fa6597
     pub params: Params,
     temp_db_lifetime: TempDbLifetime,
 }
