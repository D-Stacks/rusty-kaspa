use std::sync::Arc;

use consensus_core::{
    coinbase::BlockRewardData, events::VirtualChangeSetEvent, tx::TransactionId, utxo::utxo_diff::UtxoDiff, BlockHashMap,
    BlockHashSet, HashMapCustomHasher,
};
use database::prelude::StoreResult;
use database::prelude::DB;
use database::prelude::{BatchDbWriter, CachedDbItem, DirectDbWriter};
use hashes::Hash;
use muhash::MuHash;
use rocksdb::WriteBatch;
use serde::{Deserialize, Serialize};

<<<<<<< HEAD
#[derive(Clone, Serialize, Deserialize, Default)] //TODO: default is for utxoindex testing, remove when simnet testing is implemented
=======
use super::ghostdag::GhostdagData;

#[derive(Clone, Serialize, Deserialize)]
>>>>>>> b0ba4f34
pub struct VirtualState {
    pub parents: Vec<Hash>,
    pub ghostdag_data: GhostdagData,
    pub daa_score: u64,
    pub bits: u32,
    pub past_median_time: u64,
    pub multiset: MuHash,
    pub utxo_diff: UtxoDiff, // This is the UTXO diff from the selected tip to the virtual. i.e., if this diff is applied on the past UTXO of the selected tip, we'll get the virtual UTXO set.
    pub accepted_tx_ids: Vec<TransactionId>, // TODO: consider saving `accepted_id_merkle_root` directly
    pub mergeset_rewards: BlockHashMap<BlockRewardData>,
    pub mergeset_non_daa: BlockHashSet,
}

impl VirtualState {
    pub fn new(
        parents: Vec<Hash>,
        daa_score: u64,
        bits: u32,
        past_median_time: u64,
        multiset: MuHash,
        utxo_diff: UtxoDiff,
        accepted_tx_ids: Vec<TransactionId>,
        mergeset_rewards: BlockHashMap<BlockRewardData>,
        mergeset_non_daa: BlockHashSet,
        ghostdag_data: GhostdagData,
    ) -> Self {
        Self {
            parents,
            ghostdag_data,
            daa_score,
            bits,
            past_median_time,
            multiset,
            utxo_diff,
            accepted_tx_ids,
            mergeset_rewards,
            mergeset_non_daa,
        }
    }

    pub fn from_genesis(
        genesis_hash: Hash,
        genesis_bits: u32,
        past_median_time: u64,
        accepted_tx_ids: Vec<TransactionId>,
        initial_ghostdag_data: GhostdagData,
    ) -> Self {
        Self {
            parents: vec![genesis_hash],
            ghostdag_data: initial_ghostdag_data,
            daa_score: 0,
            bits: genesis_bits,
            past_median_time,
            multiset: MuHash::new(),
            utxo_diff: UtxoDiff::default(), // Virtual diff is initially empty since genesis receives no reward
            accepted_tx_ids,
            mergeset_rewards: BlockHashMap::new(),
            mergeset_non_daa: BlockHashSet::from_iter(std::iter::once(genesis_hash)),
        }
    }
}

impl From<VirtualState> for VirtualChangeSetEvent {
    fn from(virtual_state: VirtualState) -> Self {
        Self {
            utxo_diff: Arc::new(virtual_state.utxo_diff),
            parents: Arc::new(virtual_state.parents),
            selected_parent_blue_score: virtual_state.ghostdag_data.blue_score,
            daa_score: virtual_state.daa_score,
            mergeset_blues: virtual_state.ghostdag_data.mergeset_blues,
            mergeset_reds: virtual_state.ghostdag_data.mergeset_reds,
            accepted_tx_ids: Arc::new(virtual_state.accepted_tx_ids),
        }
    }
}

/// Reader API for `VirtualStateStore`.
pub trait VirtualStateStoreReader {
    fn get(&self) -> StoreResult<Arc<VirtualState>>;
}

pub trait VirtualStateStore: VirtualStateStoreReader {
    fn set(&mut self, state: VirtualState) -> StoreResult<()>;
}

const STORE_PREFIX: &[u8] = b"virtual-state";

/// A DB + cache implementation of `VirtualStateStore` trait
#[derive(Clone)]
pub struct DbVirtualStateStore {
    db: Arc<DB>,
    access: CachedDbItem<Arc<VirtualState>>,
}

impl DbVirtualStateStore {
    pub fn new(db: Arc<DB>) -> Self {
        Self { db: Arc::clone(&db), access: CachedDbItem::new(db.clone(), STORE_PREFIX) }
    }

    pub fn clone_with_new_cache(&self) -> Self {
        Self::new(Arc::clone(&self.db))
    }

    pub fn set_batch(&mut self, batch: &mut WriteBatch, state: VirtualState) -> StoreResult<()> {
        self.access.write(BatchDbWriter::new(batch), &Arc::new(state))
    }
}

impl VirtualStateStoreReader for DbVirtualStateStore {
    fn get(&self) -> StoreResult<Arc<VirtualState>> {
        self.access.read()
    }
}

impl VirtualStateStore for DbVirtualStateStore {
    fn set(&mut self, state: VirtualState) -> StoreResult<()> {
        self.access.write(DirectDbWriter::new(&self.db), &Arc::new(state))
    }
}<|MERGE_RESOLUTION|>--- conflicted
+++ resolved
@@ -12,13 +12,10 @@
 use rocksdb::WriteBatch;
 use serde::{Deserialize, Serialize};
 
-<<<<<<< HEAD
-#[derive(Clone, Serialize, Deserialize, Default)] //TODO: default is for utxoindex testing, remove when simnet testing is implemented
-=======
 use super::ghostdag::GhostdagData;
 
-#[derive(Clone, Serialize, Deserialize)]
->>>>>>> b0ba4f34
+
+#[derive(Clone, Serialize, Deserialize, Default)] //TODO: default is for utxoindex testing, remove when simnet testing is implemented
 pub struct VirtualState {
     pub parents: Vec<Hash>,
     pub ghostdag_data: GhostdagData,
