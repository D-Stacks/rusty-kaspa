<<<<<<< HEAD
use indexmap::IndexMap;
=======
extern crate alloc;
extern crate core;
extern crate self as consensus_core;

>>>>>>> dfa362f8
use std::collections::{HashMap, HashSet};
use std::hash::{BuildHasher, Hasher};

pub use kaspa_hashes::Hash;

pub mod acceptance_data;
pub mod api;
pub mod block;
pub mod block_count;
pub mod blockhash;
pub mod blockstatus;
pub mod coinbase;
pub mod config;
pub mod constants;
pub mod errors;
pub mod hashing;
pub mod header;
pub mod mass;
pub mod merkle;
pub mod muhash;
pub mod networktype;
pub mod pruning;
pub mod sign;
pub mod subnets;
pub mod trusted;
pub mod tx;
pub mod utxo;

/// Integer type for accumulated PoW of blue blocks. We expect no more than
/// 2^128 work in a single block (btc has ~2^80), and no more than 2^64
/// overall blocks, so 2^192 is definitely a justified upper-bound.
pub type BlueWorkType = kaspa_math::Uint192;

/// The type used to represent the GHOSTDAG K parameter
pub type KType = u16;

/// Map from Block hash to K type
pub type HashKTypeMap = std::sync::Arc<BlockHashMap<KType>>;

/// This HashMap skips the hashing of the key and uses the key directly as the hash.
/// Should only be used for block hashes that have correct DAA,
/// otherwise it is susceptible to DOS attacks via hash collisions.
pub type BlockHashMap<V> = HashMap<Hash, V, BlockHasher>;

/// Same as `BlockHashMap` but a `IndexMap`.
pub type BlockIndexMap<V> = IndexMap<Hash, V, BlockHasher>;

/// Same as `BlockHashMap` but a `HashSet`.
pub type BlockHashSet = HashSet<Hash, BlockHasher>;

pub trait HashMapCustomHasher {
    fn new() -> Self;
    fn with_capacity(capacity: usize) -> Self;
}

// HashMap::new and HashMap::with_capacity are only implemented on Hasher=RandomState
// to avoid type inference problems, so we need to provide our own versions.
impl<V> HashMapCustomHasher for BlockHashMap<V> {
    #[inline(always)]
    fn new() -> Self {
        Self::with_hasher(BlockHasher::new())
    }
    #[inline(always)]
    fn with_capacity(cap: usize) -> Self {
        Self::with_capacity_and_hasher(cap, BlockHasher::new())
    }
}

impl HashMapCustomHasher for BlockHashSet {
    #[inline(always)]
    fn new() -> Self {
        Self::with_hasher(BlockHasher::new())
    }
    #[inline(always)]
    fn with_capacity(cap: usize) -> Self {
        Self::with_capacity_and_hasher(cap, BlockHasher::new())
    }
}

#[derive(Default, Debug)]
pub struct ChainPath {
    pub added: Vec<Hash>,
    pub removed: Vec<Hash>,
}

/// `hashes::Hash` writes 4 u64s so we just use the last one as the hash here
#[derive(Default, Clone, Copy)]
pub struct BlockHasher(u64);

impl BlockHasher {
    #[inline(always)]
    pub const fn new() -> Self {
        Self(0)
    }
}

impl Hasher for BlockHasher {
    #[inline(always)]
    fn finish(&self) -> u64 {
        self.0
    }
    #[inline(always)]
    fn write_u64(&mut self, v: u64) {
        self.0 = v;
    }
    #[cold]
    fn write(&mut self, _: &[u8]) {
        unimplemented!("use write_u64")
    }
}

impl BuildHasher for BlockHasher {
    type Hasher = Self;

    #[inline(always)]
    fn build_hasher(&self) -> Self::Hasher {
        Self(0)
    }
}

pub type BlockLevel = u8;

#[cfg(test)]
mod tests {
    use super::BlockHasher;
    use kaspa_hashes::Hash;
    use std::hash::{Hash as _, Hasher as _};
    #[test]
    fn test_block_hasher() {
        let hash = Hash::from_le_u64([1, 2, 3, 4]);
        let mut hasher = BlockHasher::default();
        hash.hash(&mut hasher);
        assert_eq!(hasher.finish(), 4);
    }
}<|MERGE_RESOLUTION|>--- conflicted
+++ resolved
@@ -1,11 +1,7 @@
-<<<<<<< HEAD
-use indexmap::IndexMap;
-=======
 extern crate alloc;
 extern crate core;
 extern crate self as consensus_core;
 
->>>>>>> dfa362f8
 use std::collections::{HashMap, HashSet};
 use std::hash::{BuildHasher, Hasher};
 
