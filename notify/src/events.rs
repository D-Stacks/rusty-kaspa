use super::scope::Scope;
use crate::error::Error;
use serde::{Deserialize, Serialize};
use std::ops::{Index, IndexMut};
use std::str::FromStr;
use workflow_core::enums::usize_try_from;

macro_rules! event_type_enum {
    ($(#[$meta:meta])* $vis:vis enum $name:ident {
        $($(#[$variant_meta:meta])* $variant_name:ident $(= $val:expr)?,)*
    }) => {
        usize_try_from!{
            $(#[$meta])* $vis enum $name {
                $($(#[$variant_meta])* $variant_name $(= $val)?,)*
            }
        }
        impl std::convert::From<&Scope> for $name {
            fn from(value: &Scope) -> Self {
                match value {
                    $(Scope::$variant_name(_) => $name::$variant_name),*
                }
            }
        }
        impl std::fmt::Display for $name {
            fn fmt(&self, f: &mut std::fmt::Formatter<'_>) -> std::fmt::Result {
                match self {
                    $($name::$variant_name => write!(f, stringify!($variant_name))),*
                }
            }
        }
        pub const EVENT_TYPE_ARRAY: [EventType; EVENT_COUNT] = [
            $($name::$variant_name),*
        ];
    }
}

event_type_enum! {
<<<<<<< HEAD
/// Event type classifying subscriptions (see [`Scope`]) and notifications (see [`Notification`])
///
/// Note: This enum is central to the notification system. For supporting a new notification type, it is advised to
/// start by adding a new variant here.
#[derive(Clone, Copy, Debug, Eq, PartialEq, Hash)]
pub enum EventType {
    BlockAdded = 0,
    VirtualChainChanged,
    FinalityConflict,
    FinalityConflictResolved,
    UtxosChanged,
    SinkBlueScoreChanged,
    VirtualDaaScoreChanged,
    PruningPointUtxoSetOverride,
    NewBlockTemplate,
    PruningPointAdvancement,
}
=======
    /// Event type classifying subscriptions (see [`Scope`]) and notifications (see [`Notification`])
    ///
    /// Note: This enum is central to the notification system. For supporting a new notification type, it is advised to
    /// start by adding a new variant here.
    #[derive(Clone, Copy, Debug, Eq, PartialEq, Hash, Serialize, Deserialize)]
    #[serde(rename_all = "kebab-case")]
    pub enum EventType {
        BlockAdded = 0,
        VirtualChainChanged,
        FinalityConflict,
        FinalityConflictResolved,
        UtxosChanged,
        SinkBlueScoreChanged,
        VirtualDaaScoreChanged,
        PruningPointUtxoSetOverride,
        NewBlockTemplate,
    }
>>>>>>> 6a56461f
}

pub const EVENT_COUNT: usize = 10;

impl FromStr for EventType {
    type Err = Error;

    fn from_str(s: &str) -> Result<Self, Self::Err> {
        match s {
            "block-added" => Ok(EventType::BlockAdded),
            "virtual-chain-changed" => Ok(EventType::VirtualChainChanged),
            "finality-conflict" => Ok(EventType::FinalityConflict),
            "finality-conflict-resolved" => Ok(EventType::FinalityConflictResolved),
            "utxos-changed" => Ok(EventType::UtxosChanged),
            "sink-blue-score-changed" => Ok(EventType::SinkBlueScoreChanged),
            "virtual-daa-score-changed" => Ok(EventType::VirtualDaaScoreChanged),
            "pruning-point-utxo-set-override" => Ok(EventType::PruningPointUtxoSetOverride),
            "new-block-template" => Ok(EventType::NewBlockTemplate),
            "pruning-point-advancement" => Ok(EventType::PruningPointAdvancement),
            _ => Err(Error::InvalidEventType(s.to_string())),
        }
    }
}

impl FromStr for EventType {
    type Err = Error;

    fn from_str(s: &str) -> Result<Self, Self::Err> {
        match s {
            "block-added" => Ok(EventType::BlockAdded),
            "virtual-chain-changed" => Ok(EventType::VirtualChainChanged),
            "finality-conflict" => Ok(EventType::FinalityConflict),
            "finality-conflict-resolved" => Ok(EventType::FinalityConflictResolved),
            "utxos-changed" => Ok(EventType::UtxosChanged),
            "sink-blue-score-changed" => Ok(EventType::SinkBlueScoreChanged),
            "virtual-daa-score-changed" => Ok(EventType::VirtualDaaScoreChanged),
            "pruning-point-utxo-set-override" => Ok(EventType::PruningPointUtxoSetOverride),
            "new-block-template" => Ok(EventType::NewBlockTemplate),
            _ => Err(Error::InvalidEventType(s.to_string())),
        }
    }
}

impl FromStr for EventType {
    type Err = Error;

    fn from_str(s: &str) -> Result<Self, Self::Err> {
        match s {
            "block-added" => Ok(EventType::BlockAdded),
            "virtual-chain-changed" => Ok(EventType::VirtualChainChanged),
            "finality-conflict" => Ok(EventType::FinalityConflict),
            "finality-conflict-resolved" => Ok(EventType::FinalityConflictResolved),
            "utxos-changed" => Ok(EventType::UtxosChanged),
            "sink-blue-score-changed" => Ok(EventType::SinkBlueScoreChanged),
            "virtual-daa-score-changed" => Ok(EventType::VirtualDaaScoreChanged),
            "pruning-point-utxo-set-override" => Ok(EventType::PruningPointUtxoSetOverride),
            "new-block-template" => Ok(EventType::NewBlockTemplate),
            _ => Err(Error::InvalidEventType(s.to_string())),
        }
    }
}

/// Generic array with [`EventType`] strongly-typed index
#[derive(Default, Clone, Copy, Debug)]
pub struct EventArray<T>([T; EVENT_COUNT]);

impl<T> EventArray<T> {
    pub fn from_fn<F>(cb: F) -> Self
    where
        F: FnMut(usize) -> T,
    {
        let array: [T; EVENT_COUNT] = core::array::from_fn(cb);
        Self(array)
    }

    pub fn iter(&self) -> EventArrayIterator<'_, T> {
        EventArrayIterator::new(self)
    }
}

impl<T> Index<EventType> for EventArray<T> {
    type Output = T;

    fn index(&self, index: EventType) -> &Self::Output {
        let idx = index as usize;
        &self.0[idx]
    }
}

impl<T> IndexMut<EventType> for EventArray<T> {
    fn index_mut(&mut self, index: EventType) -> &mut Self::Output {
        let idx = index as usize;
        &mut self.0[idx]
    }
}

pub struct EventArrayIterator<'a, T> {
    array: &'a EventArray<T>,
    index: usize,
}

impl<'a, T> EventArrayIterator<'a, T> {
    fn new(array: &'a EventArray<T>) -> Self {
        Self { array, index: 0 }
    }
}

impl<'a, T> Iterator for EventArrayIterator<'a, T> {
    type Item = &'a T;

    fn next(&mut self) -> Option<Self::Item> {
        match self.index < EVENT_TYPE_ARRAY.len() {
            true => {
                self.index += 1;
                Some(&self.array[EVENT_TYPE_ARRAY[self.index - 1]])
            }
            false => None,
        }
    }
}

/// An event type array of on/off switches
pub type EventSwitches = EventArray<bool>;

impl From<&[EventType]> for EventSwitches {
    fn from(events: &[EventType]) -> Self {
        let mut switches = EventSwitches::default();
        events.iter().for_each(|x| switches[*x] = true);
        switches
    }
}<|MERGE_RESOLUTION|>--- conflicted
+++ resolved
@@ -35,7 +35,6 @@
 }
 
 event_type_enum! {
-<<<<<<< HEAD
 /// Event type classifying subscriptions (see [`Scope`]) and notifications (see [`Notification`])
 ///
 /// Note: This enum is central to the notification system. For supporting a new notification type, it is advised to
@@ -53,25 +52,6 @@
     NewBlockTemplate,
     PruningPointAdvancement,
 }
-=======
-    /// Event type classifying subscriptions (see [`Scope`]) and notifications (see [`Notification`])
-    ///
-    /// Note: This enum is central to the notification system. For supporting a new notification type, it is advised to
-    /// start by adding a new variant here.
-    #[derive(Clone, Copy, Debug, Eq, PartialEq, Hash, Serialize, Deserialize)]
-    #[serde(rename_all = "kebab-case")]
-    pub enum EventType {
-        BlockAdded = 0,
-        VirtualChainChanged,
-        FinalityConflict,
-        FinalityConflictResolved,
-        UtxosChanged,
-        SinkBlueScoreChanged,
-        VirtualDaaScoreChanged,
-        PruningPointUtxoSetOverride,
-        NewBlockTemplate,
-    }
->>>>>>> 6a56461f
 }
 
 pub const EVENT_COUNT: usize = 10;
