use itertools::Itertools;
use kaspa_consensus_core::BlockHashSet;
use kaspa_consensus_core::{blockhash::BlockHashes, BlockHashMap, BlockHasher, BlockLevel, HashMapCustomHasher};
use kaspa_database::prelude::StoreError;
use kaspa_database::prelude::DB;
use kaspa_database::prelude::{BatchDbWriter, DbWriter};
use kaspa_database::prelude::{CachedDbAccess, DbKey, DirectDbWriter};
use kaspa_database::prelude::{DirectWriter, MemoryWriter};
use kaspa_database::registry::{DatabaseStorePrefixes, SEPARATOR};
use kaspa_hashes::Hash;
use rocksdb::WriteBatch;
use std::sync::Arc;

/// Reader API for `RelationsStore`.
pub trait RelationsStoreReader {
    fn get_parents(&self, hash: Hash) -> Result<BlockHashes, StoreError>;
    fn get_children(&self, hash: Hash) -> Result<BlockHashes, StoreError>;
    fn has(&self, hash: Hash) -> Result<bool, StoreError>;

    /// Returns the counts of entries in parents/children stores. To be used for tests only
    fn counts(&self) -> Result<(usize, usize), StoreError>;
}

/// Low-level write API for `RelationsStore`
pub trait RelationsStore: RelationsStoreReader {
<<<<<<< HEAD
    type DefaultWriter: DbWriter + DirectWriter;
=======
    type DefaultWriter: DirectWriter;
>>>>>>> f41b5ee1
    fn default_writer(&self) -> Self::DefaultWriter;

    fn set_parents(&mut self, writer: impl DbWriter, hash: Hash, parents: BlockHashes) -> Result<(), StoreError>;
    fn set_children(&mut self, writer: impl DbWriter, hash: Hash, children: BlockHashes) -> Result<(), StoreError>;
    fn delete_entries(&mut self, writer: impl DbWriter, hash: Hash) -> Result<(), StoreError>;
}

/// A DB + cache implementation of `RelationsStore` trait, with concurrent readers support.
#[derive(Clone)]
pub struct DbRelationsStore {
    db: Arc<DB>,
    parents_access: CachedDbAccess<Hash, Arc<Vec<Hash>>, BlockHasher>,
    children_access: CachedDbAccess<Hash, Arc<Vec<Hash>>, BlockHasher>,
}

impl DbRelationsStore {
    pub fn new(db: Arc<DB>, level: BlockLevel, cache_size: u64) -> Self {
        assert_ne!(SEPARATOR, level, "level {} is reserved for the separator", level);
        let lvl_bytes = level.to_le_bytes();
        let parents_prefix = DatabaseStorePrefixes::RelationsParents.into_iter().chain(lvl_bytes).collect_vec();
        let children_prefix = DatabaseStorePrefixes::RelationsChildren.into_iter().chain(lvl_bytes).collect_vec();
        Self {
            db: Arc::clone(&db),
            parents_access: CachedDbAccess::new(Arc::clone(&db), cache_size, parents_prefix),
            children_access: CachedDbAccess::new(db, cache_size, children_prefix),
        }
    }

    pub fn with_prefix(db: Arc<DB>, prefix: &[u8], cache_size: u64) -> Self {
        let parents_prefix = prefix.iter().copied().chain(DatabaseStorePrefixes::RelationsParents.into_iter()).collect_vec();
        let children_prefix = prefix.iter().copied().chain(DatabaseStorePrefixes::RelationsChildren.into_iter()).collect_vec();
        Self {
            db: Arc::clone(&db),
            parents_access: CachedDbAccess::new(Arc::clone(&db), cache_size, parents_prefix),
            children_access: CachedDbAccess::new(db, cache_size, children_prefix),
        }
    }
}

impl RelationsStoreReader for DbRelationsStore {
    fn get_parents(&self, hash: Hash) -> Result<BlockHashes, StoreError> {
        self.parents_access.read(hash)
    }

    fn get_children(&self, hash: Hash) -> Result<BlockHashes, StoreError> {
        self.children_access.read(hash)
    }

    fn has(&self, hash: Hash) -> Result<bool, StoreError> {
        if self.parents_access.has(hash)? {
            debug_assert!(self.children_access.has(hash)?);
            Ok(true)
        } else {
            Ok(false)
        }
    }

    fn counts(&self) -> Result<(usize, usize), StoreError> {
        Ok((self.parents_access.iterator().count(), self.children_access.iterator().count()))
    }
}

impl RelationsStore for DbRelationsStore {
    type DefaultWriter = DirectDbWriter<'static>;

    fn default_writer(&self) -> Self::DefaultWriter {
        DirectDbWriter::from_arc(self.db.clone())
    }

    fn set_parents(&mut self, writer: impl DbWriter, hash: Hash, parents: BlockHashes) -> Result<(), StoreError> {
        self.parents_access.write(writer, hash, parents)
    }

    fn set_children(&mut self, writer: impl DbWriter, hash: Hash, children: BlockHashes) -> Result<(), StoreError> {
        self.children_access.write(writer, hash, children)
    }

    fn delete_entries(&mut self, mut writer: impl DbWriter, hash: Hash) -> Result<(), StoreError> {
        self.parents_access.delete(&mut writer, hash)?;
        self.children_access.delete(&mut writer, hash)
    }
}

pub struct StagingRelationsStore<'a> {
    store: &'a mut DbRelationsStore,
    staging_parents_writes: BlockHashMap<BlockHashes>,
    staging_children_writes: BlockHashMap<BlockHashes>,
    staging_deletions: BlockHashSet,
}

impl<'a> StagingRelationsStore<'a> {
    pub fn new(store: &'a mut DbRelationsStore) -> Self {
        Self {
            store,
            staging_parents_writes: Default::default(),
            staging_children_writes: Default::default(),
            staging_deletions: Default::default(),
        }
    }

    pub fn commit(self, batch: &mut WriteBatch) -> Result<(), StoreError> {
        for (k, v) in self.staging_parents_writes {
            self.store.parents_access.write(BatchDbWriter::new(batch), k, v)?
        }
        for (k, v) in self.staging_children_writes {
            self.store.children_access.write(BatchDbWriter::new(batch), k, v)?
        }
        // Deletions always come after mutations
        self.store.parents_access.delete_many(BatchDbWriter::new(batch), &mut self.staging_deletions.iter().copied())?;
        self.store.children_access.delete_many(BatchDbWriter::new(batch), &mut self.staging_deletions.iter().copied())
    }

    fn check_not_in_deletions(&self, hash: Hash) -> Result<(), StoreError> {
        if self.staging_deletions.contains(&hash) {
            Err(StoreError::KeyNotFound(DbKey::new(b"staging-relations", hash)))
        } else {
            Ok(())
        }
    }
}

impl RelationsStore for StagingRelationsStore<'_> {
    type DefaultWriter = MemoryWriter;

    fn default_writer(&self) -> Self::DefaultWriter {
        MemoryWriter::default()
    }

    fn set_parents(&mut self, _writer: impl DbWriter, hash: Hash, parents: BlockHashes) -> Result<(), StoreError> {
        self.staging_parents_writes.insert(hash, parents);
        Ok(())
    }

    fn set_children(&mut self, _writer: impl DbWriter, hash: Hash, children: BlockHashes) -> Result<(), StoreError> {
        self.staging_children_writes.insert(hash, children);
        Ok(())
    }

    fn delete_entries(&mut self, _writer: impl DbWriter, hash: Hash) -> Result<(), StoreError> {
        self.staging_parents_writes.remove(&hash);
        self.staging_children_writes.remove(&hash);
        self.staging_deletions.insert(hash);
        Ok(())
    }
}

impl RelationsStoreReader for StagingRelationsStore<'_> {
    fn get_parents(&self, hash: Hash) -> Result<BlockHashes, StoreError> {
        self.check_not_in_deletions(hash)?;
        if let Some(data) = self.staging_parents_writes.get(&hash) {
            Ok(BlockHashes::clone(data))
        } else {
            self.store.get_parents(hash)
        }
    }

    fn get_children(&self, hash: Hash) -> Result<BlockHashes, StoreError> {
        self.check_not_in_deletions(hash)?;
        if let Some(data) = self.staging_children_writes.get(&hash) {
            Ok(BlockHashes::clone(data))
        } else {
            self.store.get_children(hash)
        }
    }

    fn has(&self, hash: Hash) -> Result<bool, StoreError> {
        if self.staging_deletions.contains(&hash) {
            return Ok(false);
        }
        Ok(self.staging_parents_writes.contains_key(&hash) || self.store.has(hash)?)
    }

    fn counts(&self) -> Result<(usize, usize), StoreError> {
        Ok((
            self.store
                .parents_access
                .iterator()
                .map(|r| r.unwrap().0)
                .map(|k| <[u8; kaspa_hashes::HASH_SIZE]>::try_from(&k[..]).unwrap())
                .map(Hash::from_bytes)
                .chain(self.staging_parents_writes.keys().copied())
                .collect::<BlockHashSet>()
                .difference(&self.staging_deletions)
                .count(),
            self.store
                .children_access
                .iterator()
                .map(|r| r.unwrap().0)
                .map(|k| <[u8; kaspa_hashes::HASH_SIZE]>::try_from(&k[..]).unwrap())
                .map(Hash::from_bytes)
                .chain(self.staging_children_writes.keys().copied())
                .collect::<BlockHashSet>()
                .difference(&self.staging_deletions)
                .count(),
        ))
    }
}

pub struct MemoryRelationsStore {
    parents_map: BlockHashMap<BlockHashes>,
    children_map: BlockHashMap<BlockHashes>,
}

impl MemoryRelationsStore {
    pub fn new() -> Self {
        Self { parents_map: BlockHashMap::new(), children_map: BlockHashMap::new() }
    }
}

impl Default for MemoryRelationsStore {
    fn default() -> Self {
        Self::new()
    }
}

impl RelationsStoreReader for MemoryRelationsStore {
    fn get_parents(&self, hash: Hash) -> Result<BlockHashes, StoreError> {
        match self.parents_map.get(&hash) {
            Some(parents) => Ok(BlockHashes::clone(parents)),
            None => Err(StoreError::KeyNotFound(DbKey::new(DatabaseStorePrefixes::RelationsParents.as_ref(), hash))),
        }
    }

    fn get_children(&self, hash: Hash) -> Result<BlockHashes, StoreError> {
        match self.children_map.get(&hash) {
            Some(children) => Ok(BlockHashes::clone(children)),
            None => Err(StoreError::KeyNotFound(DbKey::new(DatabaseStorePrefixes::RelationsChildren.as_ref(), hash))),
        }
    }

    fn has(&self, hash: Hash) -> Result<bool, StoreError> {
        Ok(self.parents_map.contains_key(&hash))
    }

    fn counts(&self) -> Result<(usize, usize), StoreError> {
        Ok((self.parents_map.len(), self.children_map.len()))
    }
}

impl RelationsStore for MemoryRelationsStore {
    type DefaultWriter = MemoryWriter;

    fn default_writer(&self) -> Self::DefaultWriter {
        MemoryWriter::default()
    }

    fn set_parents(&mut self, _writer: impl DbWriter, hash: Hash, parents: BlockHashes) -> Result<(), StoreError> {
        self.parents_map.insert(hash, parents);
        Ok(())
    }

    fn set_children(&mut self, _writer: impl DbWriter, hash: Hash, children: BlockHashes) -> Result<(), StoreError> {
        self.children_map.insert(hash, children);
        Ok(())
    }

    fn delete_entries(&mut self, _writer: impl DbWriter, hash: Hash) -> Result<(), StoreError> {
        self.parents_map.remove(&hash);
        self.children_map.remove(&hash);
        Ok(())
    }
}

#[cfg(test)]
mod tests {
    use super::*;
    use crate::processes::relations::RelationsStoreExtensions;

    #[test]
    fn test_memory_relations_store() {
        test_relations_store(MemoryRelationsStore::new());
    }

    #[test]
    fn test_db_relations_store() {
        let db_tempdir = kaspa_database::utils::get_kaspa_tempdir();
        let db = Arc::new(DB::open_default(db_tempdir.path().to_owned().to_str().unwrap()).unwrap());
        test_relations_store(DbRelationsStore::new(db, 0, 2));
    }

    fn test_relations_store<T: RelationsStore>(mut store: T) {
        let parents = [(1, vec![]), (2, vec![1]), (3, vec![1]), (4, vec![2, 3]), (5, vec![1, 4])];
        for (i, vec) in parents.iter().cloned() {
            store.insert(i.into(), BlockHashes::new(vec.iter().copied().map(Hash::from).collect())).unwrap();
        }

        let expected_children = [(1, vec![2, 3, 5]), (2, vec![4]), (3, vec![4]), (4, vec![5]), (5, vec![])];
        for (i, vec) in expected_children {
            assert!(store.get_children(i.into()).unwrap().iter().copied().eq(vec.iter().copied().map(Hash::from)));
        }

        for (i, vec) in parents {
            assert!(store.get_parents(i.into()).unwrap().iter().copied().eq(vec.iter().copied().map(Hash::from)));
        }
    }
}<|MERGE_RESOLUTION|>--- conflicted
+++ resolved
@@ -23,11 +23,7 @@
 
 /// Low-level write API for `RelationsStore`
 pub trait RelationsStore: RelationsStoreReader {
-<<<<<<< HEAD
-    type DefaultWriter: DbWriter + DirectWriter;
-=======
     type DefaultWriter: DirectWriter;
->>>>>>> f41b5ee1
     fn default_writer(&self) -> Self::DefaultWriter;
 
     fn set_parents(&mut self, writer: impl DbWriter, hash: Hash, parents: BlockHashes) -> Result<(), StoreError>;
