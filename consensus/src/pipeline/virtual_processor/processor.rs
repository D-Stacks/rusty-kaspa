--- conflicted
+++ resolved
@@ -270,18 +270,6 @@
         // Emit notifications
         let accumulated_diff = Arc::new(accumulated_diff);
         let virtual_parents = Arc::new(new_virtual_state.parents.clone());
-<<<<<<< HEAD
-        let _ = self
-            .notification_root
-            .notify(Notification::UtxosChanged(UtxosChangedNotification::new(accumulated_diff, virtual_parents)));
-        let _ = self
-            .notification_root
-            .notify(Notification::SinkBlueScoreChanged(SinkBlueScoreChangedNotification::new(sink_ghostdag_data.blue_score)));
-        let _ = self
-            .notification_root
-            .notify(Notification::VirtualDaaScoreChanged(VirtualDaaScoreChangedNotification::new(new_virtual_state.daa_score)));
-        let chain_path = self.dag_traversal_manager.calculate_chain_path(prev_sink, new_sink, u64::MAX);
-=======
         self.notification_root
             .notify(Notification::UtxosChanged(UtxosChangedNotification::new(accumulated_diff, virtual_parents)))
             .expect("expecting an open unbounded channel");
@@ -292,7 +280,6 @@
             .notify(Notification::VirtualDaaScoreChanged(VirtualDaaScoreChangedNotification::new(new_virtual_state.daa_score)))
             .expect("expecting an open unbounded channel");
         let chain_path = self.dag_traversal_manager.calculate_chain_path(prev_sink, new_sink);
->>>>>>> 65f000e1
         // TODO: Fetch acceptance data only if there's a subscriber for the below notification.
         let added_chain_blocks_acceptance_data =
             chain_path.added.iter().copied().map(|added| self.acceptance_data_store.get(added).unwrap()).collect_vec();
@@ -434,11 +421,8 @@
         let virtual_past_median_time = self.window_manager.calc_past_median_time(&virtual_ghostdag_data)?.0;
 
         // Calc virtual UTXO state relative to selected parent
-<<<<<<< HEAD
+        self.calculate_utxo_state(&mut ctx, &selected_parent_utxo_view, virtual_daa_window.daa_score);
         self.calculate_utxo_state(&mut ctx, &selected_parent_utxo_view, virtual_daa_score, virtual_ghostdag_data.blue_score);
-=======
-        self.calculate_utxo_state(&mut ctx, &selected_parent_utxo_view, virtual_daa_window.daa_score);
->>>>>>> 65f000e1
 
         // Update the accumulated diff
         accumulated_diff.with_diff_in_place(&ctx.mergeset_diff).unwrap();
