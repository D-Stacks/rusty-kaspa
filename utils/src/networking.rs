--- conflicted
+++ resolved
@@ -58,10 +58,6 @@
         Self(ip)
     }
 
-<<<<<<< HEAD
-    pub fn prefix_bucket(&self) -> PrefixBucket {
-        PrefixBucket::from(self)
-=======
     pub fn is_publicly_routable(&self) -> bool {
         if self.is_loopback() || self.is_unspecified() {
             return false;
@@ -97,7 +93,10 @@
         }
 
         true
->>>>>>> 96713808
+    }
+
+    pub fn prefix_bucket(&self) -> PrefixBucket {
+        PrefixBucket::from(self)
     }
 }
 
@@ -422,12 +421,13 @@
     }
 
     #[test]
-<<<<<<< HEAD
     fn test_prefix_bucket() {
         let prefix_bytes: [u8; 2] = [42u8, 43u8];
         let addr = NetAddress::from_str(format!("{0}.{1}.3.4:5678", prefix_bytes[0], prefix_bytes[1]).as_str()).unwrap();
         assert!(addr.prefix_bucket() == PrefixBucket(u16::from_be_bytes(prefix_bytes) as u64));
-=======
+    }
+
+    #[test]
     fn test_is_publicly_routable() {
         // RFC 2544 tests
         assert!(!IpAddress::from_str("198.18.0.0").unwrap().is_publicly_routable());
@@ -544,6 +544,5 @@
         assert!(!IpAddress::from_str("2001:470:ffff:ffff:ffff:ffff:ffff:ffff").unwrap().is_publicly_routable());
         assert!(IpAddress::from_str("2001:46f:ffff:ffff:ffff:ffff:ffff:ffff").unwrap().is_publicly_routable());
         assert!(IpAddress::from_str("2001:471::").unwrap().is_publicly_routable());
->>>>>>> 96713808
     }
 }