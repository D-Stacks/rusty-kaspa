--- conflicted
+++ resolved
@@ -58,11 +58,7 @@
     fn get_utxos_by_script_public_keys(&self, script_public_keys: ScriptPublicKeys) -> UtxoIndexResult<UtxoSetByScriptPublicKey> {
         trace!("[{0}] retrieving utxos from {1} script public keys", IDENT, script_public_keys.len());
 
-<<<<<<< HEAD
-        Ok(self.store.get_utxos_by_script_public_key(&script_public_keys)?)
-=======
         self.store.get_utxos_by_script_public_key(script_public_keys)
->>>>>>> 65f000e1
     }
 
     /// Retrieve the stored tips of the utxoindex.
