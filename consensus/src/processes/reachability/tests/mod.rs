//!
//! Test utils for reachability
//!
use super::{inquirer::*, tree::*};
use crate::{
    model::stores::{
        reachability::{ReachabilityStore, ReachabilityStoreReader},
        relations::{RelationsStore, RelationsStoreReader},
    },
    processes::{
        ghostdag::mergeset::unordered_mergeset_without_selected_parent,
        reachability::interval::Interval,
        relations::{delete_reachability_relations, init as relations_init, RelationsStoreExtensions},
    },
};
use itertools::Itertools;
use kaspa_consensus_core::{
    blockhash::{BlockHashExtensions, BlockHashes, ORIGIN},
    BlockHashMap, BlockHashSet,
};
<<<<<<< HEAD
use kaspa_database::prelude::{DbWriter, DirectWriter, StoreError};
=======
use kaspa_database::prelude::{DirectWriter, StoreError};
>>>>>>> f41b5ee1
use kaspa_hashes::Hash;
use std::collections::{
    hash_map::Entry::{Occupied, Vacant},
    VecDeque,
};
use thiserror::Error;

#[cfg(test)]
pub mod gen;

/// A struct with fluent API to streamline reachability store building
pub struct StoreBuilder<'a, T: ReachabilityStore + ?Sized> {
    store: &'a mut T,
}

impl<'a, T: ReachabilityStore + ?Sized> StoreBuilder<'a, T> {
    pub fn new(store: &'a mut T) -> Self {
        Self { store }
    }

    pub fn add_block(&mut self, hash: Hash, parent: Hash) -> &mut Self {
        let parent_height = if !parent.is_none() { self.store.append_child(parent, hash).unwrap() } else { 0 };
        self.store.insert(hash, parent, Interval::empty(), parent_height + 1).unwrap();
        self
    }
}

/// A struct with fluent API to streamline tree building
pub struct TreeBuilder<'a, T: ReachabilityStore + ?Sized> {
    store: &'a mut T,
    reindex_depth: u64,
    reindex_slack: u64,
}

impl<'a, T: ReachabilityStore + ?Sized> TreeBuilder<'a, T> {
    pub fn new(store: &'a mut T) -> Self {
        Self {
            store,
            reindex_depth: crate::constants::perf::DEFAULT_REINDEX_DEPTH,
            reindex_slack: crate::constants::perf::DEFAULT_REINDEX_SLACK,
        }
    }

    pub fn new_with_params(store: &'a mut T, reindex_depth: u64, reindex_slack: u64) -> Self {
        Self { store, reindex_depth, reindex_slack }
    }

    pub fn init(&mut self) -> &mut Self {
        init(self.store).unwrap();
        self
    }

    pub fn init_with_params(&mut self, origin: Hash, capacity: Interval) -> &mut Self {
        init_with_params(self.store, origin, capacity).unwrap();
        self
    }

    pub fn add_block(&mut self, hash: Hash, parent: Hash) -> &mut Self {
        add_tree_block(self.store, hash, parent, self.reindex_depth, self.reindex_slack).unwrap();
        try_advancing_reindex_root(self.store, hash, self.reindex_depth, self.reindex_slack).unwrap();
        self
    }

    pub fn store(&self) -> &&'a mut T {
        &self.store
    }
}

#[derive(Clone)]
pub struct DagBlock {
    pub hash: Hash,
    pub parents: Vec<Hash>,
}

impl DagBlock {
    pub fn new(hash: Hash, parents: Vec<Hash>) -> Self {
        Self { hash, parents }
    }
}

/// A struct with fluent API to streamline DAG building
pub struct DagBuilder<'a, T: ReachabilityStore + ?Sized, S: RelationsStore + ?Sized> {
    reachability: &'a mut T,
    relations: &'a mut S,
}

impl<'a, T: ReachabilityStore + ?Sized, S: RelationsStore + ?Sized> DagBuilder<'a, T, S> {
    pub fn new(reachability: &'a mut T, relations: &'a mut S) -> Self {
        Self { reachability, relations }
    }

    pub fn init(&mut self) -> &mut Self {
        init(self.reachability).unwrap();
        relations_init(self.relations);
        self
    }

    pub fn delete_block(&mut self, hash: Hash) -> &mut Self {
        self.delete_block_with_writer(self.relations.default_writer(), hash)
    }

<<<<<<< HEAD
    pub fn delete_block_with_writer(&mut self, writer: impl DbWriter + DirectWriter, hash: Hash) -> &mut Self {
=======
    pub fn delete_block_with_writer(&mut self, writer: impl DirectWriter, hash: Hash) -> &mut Self {
>>>>>>> f41b5ee1
        let mergeset = delete_reachability_relations(writer, self.relations, self.reachability, hash);
        delete_block(self.reachability, hash, &mut mergeset.iter().cloned()).unwrap();
        self
    }

    pub fn add_block(&mut self, block: DagBlock) -> &mut Self {
        // Select by height (longest chain) just for the sake of internal isolated tests
        let selected_parent = block.parents.iter().cloned().max_by_key(|p| self.reachability.get_height(*p).unwrap()).unwrap();
        let mergeset = unordered_mergeset_without_selected_parent(self.relations, self.reachability, selected_parent, &block.parents);
        add_block(self.reachability, block.hash, selected_parent, &mut mergeset.iter().cloned()).unwrap();
        hint_virtual_selected_parent(self.reachability, block.hash).unwrap();
        self.relations.insert(block.hash, BlockHashes::new(block.parents)).unwrap();
        self
    }

    pub fn store(&self) -> &&'a mut T {
        &self.reachability
    }
}

/// Validates that relations are consistent and do not contain any dangling hash etc
pub fn validate_relations<S: RelationsStoreReader + ?Sized>(relations: &S) -> std::result::Result<(), TestError> {
    let mut queue = VecDeque::<Hash>::from([ORIGIN]);
    let mut visited: BlockHashSet = queue.iter().copied().collect();
    while let Some(current) = queue.pop_front() {
        let parents = relations.get_parents(current)?;
        assert_eq!(parents.len(), parents.iter().copied().unique_by(|&h| h).count(), "duplicate hashes in parents array");
        for parent in parents.iter().copied() {
            let parent_children = relations.get_children(parent)?;
            assert!(parent_children.contains(&current), "missing child entry");
        }
        let children = relations.get_children(current)?;
        assert_eq!(children.len(), children.iter().copied().unique_by(|&h| h).count(), "duplicate hashes in children array");
        for child in children.iter().copied() {
            if visited.insert(child) {
                queue.push_back(child);
            }
        }
    }
    let expected_counts = (visited.len(), visited.len());
    let actual_counts = relations.counts().unwrap();
    if actual_counts != expected_counts {
        return Err(TestError::WrongCounts(expected_counts, actual_counts));
    }
    Ok(())
}

/// Returns the reachability subtree of `root`, i.e., all blocks B ∈ G s.t. `root` ∈ `chain(B)`
pub fn subtree<S: ReachabilityStoreReader + ?Sized>(reachability: &S, root: Hash) -> BlockHashSet {
    let mut queue = VecDeque::<Hash>::from([root]);
    let mut vec = Vec::new();
    while let Some(parent) = queue.pop_front() {
        let children = reachability.get_children(parent).unwrap();
        queue.extend(children.iter());
        vec.extend(children.iter());
    }
    let len = vec.len();
    let set: BlockHashSet = vec.into_iter().collect();
    assert_eq!(len, set.len());
    set
}

/// Returns the inclusive DAG past of `hash`, i.e., all blocks which are reachable from `hash` via some parent path.
/// Note that the `past` is built using a BFS traversal so it can be used as reference for testing the reachability
/// oracle   
pub fn inclusive_past<S: RelationsStoreReader + ?Sized>(relations: &S, hash: Hash) -> BlockHashSet {
    let mut queue = VecDeque::<Hash>::from([hash]);
    let mut visited: BlockHashSet = queue.iter().copied().collect();
    while let Some(current) = queue.pop_front() {
        let parents = relations.get_parents(current).unwrap();
        for parent in parents.iter().copied() {
            if parent != ORIGIN && visited.insert(parent) {
                queue.push_back(parent);
            }
        }
    }
    visited
}

/// Builds a full DAG reachability matrix of all block pairs (B, C) ∈ G x G. The returned matrix is built
/// using explicit past traversals so it can be used as reference for testing the reachability oracle
pub fn build_transitive_closure_ref<S: RelationsStoreReader + ?Sized>(relations: &S, hashes: &[Hash]) -> TransitiveClosure {
    let mut closure = TransitiveClosure::new();
    for x in hashes.iter().copied() {
        let past = inclusive_past(relations, x);
        for y in hashes.iter().copied() {
            closure.set(x, y, past.contains(&y));
        }
    }
    closure
}

/// Builds a full DAG reachability matrix of all block pairs (B, C) ∈ G x G by querying the reachability oracle.
/// The function also asserts this matrix against a closure reference obtained by explicit past traversals
pub fn build_transitive_closure<S: RelationsStoreReader + ?Sized, V: ReachabilityStoreReader + ?Sized>(
    relations: &S,
    reachability: &V,
    hashes: &[Hash],
) -> TransitiveClosure {
    let mut closure = TransitiveClosure::new();
    for x in hashes.iter().copied() {
        for y in hashes.iter().copied() {
            closure.set(x, y, is_dag_ancestor_of(reachability, y, x).unwrap());
        }
    }
    let expected_closure = build_transitive_closure_ref(relations, hashes);
    assert_eq!(expected_closure, closure);
    closure
}

/// Builds a full chain reachability matrix of all block pairs (B, C) ∈ G x G. The returned matrix is built
/// using explicit subtree traversals so it can be used as reference for testing the reachability oracle
pub fn build_chain_closure_ref<S: ReachabilityStoreReader + ?Sized>(reachability: &S, hashes: &[Hash]) -> TransitiveClosure {
    let mut closure = TransitiveClosure::new();
    for x in hashes.iter().copied() {
        let subtree = subtree(reachability, x);
        for y in hashes.iter().copied() {
            closure.set(x, y, x == y || subtree.contains(&y));
        }
    }
    closure
}

/// Builds a full chain reachability matrix of all block pairs (B, C) ∈ G x G by querying the reachability oracle.
/// The function also asserts this matrix against a chain closure reference obtained by explicit subtree traversals
pub fn build_chain_closure<V: ReachabilityStoreReader + ?Sized>(reachability: &V, hashes: &[Hash]) -> TransitiveClosure {
    let mut closure = TransitiveClosure::new();
    for x in hashes.iter().copied() {
        for y in hashes.iter().copied() {
            closure.set(x, y, is_chain_ancestor_of(reachability, x, y).unwrap());
        }
    }
    let expected_closure = build_chain_closure_ref(reachability, hashes);
    assert_eq!(expected_closure, closure);
    closure
}

/// Builds full chain and DAG closures for all block pairs (B, C) ∈ G x G and asserts them against
/// the provided references. The provided references might contain more information (of blocks already
/// deleted), hence we only verify a subset relation   
pub fn validate_closures<S: RelationsStoreReader + ?Sized, V: ReachabilityStoreReader + ?Sized>(
    relations: &S,
    reachability: &V,
    chain_closure_ref: &TransitiveClosure,
    dag_closure_ref: &TransitiveClosure,
    hashes_ref: &BlockHashSet,
) {
    let hashes = subtree(reachability, ORIGIN).into_iter().collect_vec();
    assert_eq!(hashes_ref, &hashes.iter().copied().collect::<BlockHashSet>());
    let chain_closure = build_chain_closure(reachability, &hashes);
    let dag_closure = build_transitive_closure(relations, reachability, &hashes);
    assert!(chain_closure.subset_of(chain_closure_ref));
    assert!(dag_closure.subset_of(dag_closure_ref));
    assert_eq!(reachability.count().unwrap(), hashes.len() + 1);
}

/// A struct for holding full quadratic reachability information. Can be used for chain or DAG
/// reachability closures. Note this should only be used for relatively small DAGs due to its
/// quadratic space requirement
#[derive(PartialEq, Eq, Debug, Default)]
pub struct TransitiveClosure {
    matrix: BlockHashMap<BlockHashMap<bool>>,
}

impl TransitiveClosure {
    pub fn new() -> Self {
        Self { matrix: Default::default() }
    }

    pub fn set(&mut self, x: Hash, y: Hash, b: bool) {
        let row = match self.matrix.entry(x) {
            Occupied(e) => e.into_mut(),
            Vacant(e) => e.insert(Default::default()),
        };

        if let Vacant(e) = row.entry(y) {
            e.insert(b);
        } else {
            panic!()
        }
    }

    pub fn get(&self, x: Hash, y: Hash) -> Option<bool> {
        Some(*self.matrix.get(&x)?.get(&y)?)
    }

    /// Checks if this matrix is a subset of `other`
    pub fn subset_of(&self, other: &TransitiveClosure) -> bool {
        for (x, row) in self.matrix.iter() {
            for (y, val) in row.iter() {
                if let Some(other_val) = other.get(*x, *y) {
                    if other_val != *val {
                        return false;
                    }
                } else {
                    return false;
                }
            }
        }
        true
    }
}

#[derive(Error, Debug)]
pub enum TestError {
    #[error("data store error")]
    StoreError(#[from] StoreError),

    #[error("empty interval")]
    EmptyInterval(Hash, Interval),

    #[error("sibling intervals are expected to be consecutive")]
    NonConsecutiveSiblingIntervals(Interval, Interval),

    #[error("future covering set intervals are expected to be ordered")]
    NonOrderedFutureCoveringItems(Interval, Interval),

    #[error("child interval out of parent bounds")]
    IntervalOutOfParentBounds { parent: Hash, child: Hash, parent_interval: Interval, child_interval: Interval },

    #[error("expected store counts: {0:?}, but got: {1:?}")]
    WrongCounts((usize, usize), (usize, usize)),
}

pub trait StoreValidationExtensions {
    /// Checks if `block` is in the past of `other` (creates hashes from the u64 numbers)
    fn in_past_of(&self, block: u64, other: u64) -> bool;

    /// Checks if `block` and `other` are in the anticone of each other
    /// (creates hashes from the u64 numbers)
    fn are_anticone(&self, block: u64, other: u64) -> bool;

    /// Validates that all tree intervals match the expected interval relations
    fn validate_intervals(&self, root: Hash) -> std::result::Result<(), TestError>;
}

impl<T: ReachabilityStoreReader + ?Sized> StoreValidationExtensions for T {
    fn in_past_of(&self, block: u64, other: u64) -> bool {
        if block == other {
            return false;
        }
        let res = is_dag_ancestor_of(self, block.into(), other.into()).unwrap();
        if res {
            // Assert that the `future` relation is indeed asymmetric
            assert!(!is_dag_ancestor_of(self, other.into(), block.into()).unwrap())
        }
        res
    }

    fn are_anticone(&self, block: u64, other: u64) -> bool {
        !is_dag_ancestor_of(self, block.into(), other.into()).unwrap()
            && !is_dag_ancestor_of(self, other.into(), block.into()).unwrap()
    }

    fn validate_intervals(&self, root: Hash) -> std::result::Result<(), TestError> {
        let mut queue = VecDeque::<Hash>::from([root]);
        while let Some(parent) = queue.pop_front() {
            let children = self.get_children(parent)?;
            queue.extend(children.iter());

            let parent_interval = self.get_interval(parent)?;
            if parent_interval.is_empty() {
                return Err(TestError::EmptyInterval(parent, parent_interval));
            }

            // Verify parent-child strict relation
            for child in children.iter().cloned() {
                let child_interval = self.get_interval(child)?;
                if !parent_interval.strictly_contains(child_interval) {
                    return Err(TestError::IntervalOutOfParentBounds { parent, child, parent_interval, child_interval });
                }
            }

            // Iterate over consecutive siblings
            for siblings in children.windows(2) {
                let sibling_interval = self.get_interval(siblings[0])?;
                let current_interval = self.get_interval(siblings[1])?;
                if sibling_interval.end + 1 != current_interval.start {
                    return Err(TestError::NonConsecutiveSiblingIntervals(sibling_interval, current_interval));
                }
            }

            // Assert future covering set exists and is ordered correctly
            let future_covering_set = self.get_future_covering_set(parent)?;
            for neighbors in future_covering_set.windows(2) {
                let left_interval = self.get_interval(neighbors[0])?;
                let right_interval = self.get_interval(neighbors[1])?;
                if left_interval.is_empty() {
                    return Err(TestError::EmptyInterval(neighbors[0], left_interval));
                }
                if right_interval.is_empty() {
                    return Err(TestError::EmptyInterval(neighbors[1], right_interval));
                }
                if left_interval.end >= right_interval.start {
                    return Err(TestError::NonOrderedFutureCoveringItems(left_interval, right_interval));
                }
            }
        }
        Ok(())
    }
}<|MERGE_RESOLUTION|>--- conflicted
+++ resolved
@@ -18,11 +18,7 @@
     blockhash::{BlockHashExtensions, BlockHashes, ORIGIN},
     BlockHashMap, BlockHashSet,
 };
-<<<<<<< HEAD
-use kaspa_database::prelude::{DbWriter, DirectWriter, StoreError};
-=======
 use kaspa_database::prelude::{DirectWriter, StoreError};
->>>>>>> f41b5ee1
 use kaspa_hashes::Hash;
 use std::collections::{
     hash_map::Entry::{Occupied, Vacant},
@@ -124,11 +120,7 @@
         self.delete_block_with_writer(self.relations.default_writer(), hash)
     }
 
-<<<<<<< HEAD
-    pub fn delete_block_with_writer(&mut self, writer: impl DbWriter + DirectWriter, hash: Hash) -> &mut Self {
-=======
     pub fn delete_block_with_writer(&mut self, writer: impl DirectWriter, hash: Hash) -> &mut Self {
->>>>>>> f41b5ee1
         let mergeset = delete_reachability_relations(writer, self.relations, self.reachability, hash);
         delete_block(self.reachability, hash, &mut mergeset.iter().cloned()).unwrap();
         self
