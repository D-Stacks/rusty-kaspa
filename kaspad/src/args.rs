use clap::{arg, Arg, ArgAction, Command};
use kaspa_consensus_core::{
    config::Config,
    network::{NetworkId, NetworkType},
};
use kaspa_core::kaspad_env::version;
use kaspa_notify::address::tracker::Tracker;
use kaspa_utils::networking::ContextualNetAddress;
use kaspa_wrpc_server::address::WrpcNetAddress;
use serde::Deserialize;
use serde_with::{serde_as, DisplayFromStr};
use std::{ffi::OsString, fs};
use toml::from_str;

#[cfg(feature = "devnet-prealloc")]
use kaspa_addresses::Address;
#[cfg(feature = "devnet-prealloc")]
use kaspa_consensus_core::tx::{TransactionOutpoint, UtxoEntry};
#[cfg(feature = "devnet-prealloc")]
use kaspa_txscript::pay_to_address_script;
#[cfg(feature = "devnet-prealloc")]
use std::sync::Arc;
use std::{ffi::OsString, fs};
use toml::from_str;

#[serde_as]
#[derive(Debug, Clone, Deserialize)]
#[serde(default, rename_all = "kebab-case", deny_unknown_fields)]
pub struct Args {
    // NOTE: it is best if property names match config file fields
    pub appdir: Option<String>,
    pub logdir: Option<String>,
    #[serde(rename = "nologfiles")]
    pub no_log_files: bool,
    #[serde_as(as = "Option<DisplayFromStr>")]
    pub rpclisten: Option<ContextualNetAddress>,
    #[serde_as(as = "Option<DisplayFromStr>")]
    pub rpclisten_borsh: Option<WrpcNetAddress>,
    #[serde_as(as = "Option<DisplayFromStr>")]
    pub rpclisten_json: Option<WrpcNetAddress>,
    #[serde(rename = "unsaferpc")]
    pub unsafe_rpc: bool,
    pub wrpc_verbose: bool,
    #[serde(rename = "loglevel")]
    pub log_level: String,
    pub async_threads: usize,
    #[serde(rename = "connect")]
    #[serde_as(as = "Vec<DisplayFromStr>")]
    pub connect_peers: Vec<ContextualNetAddress>,
    #[serde(rename = "addpeer")]
    #[serde_as(as = "Vec<DisplayFromStr>")]
    pub add_peers: Vec<ContextualNetAddress>,
    #[serde_as(as = "Option<DisplayFromStr>")]
    pub listen: Option<ContextualNetAddress>,
    #[serde(rename = "uacomment")]
    pub user_agent_comments: Vec<String>,
    pub utxoindex: bool,
    pub txindex: bool,
    pub reset_db: bool,
    #[serde(rename = "outpeers")]
    pub outbound_target: usize,
    #[serde(rename = "maxinpeers")]
    pub inbound_limit: usize,
    #[serde(rename = "rpcmaxclients")]
    pub rpc_max_clients: usize,
    pub max_tracked_addresses: usize,
    pub enable_unsynced_mining: bool,
    pub enable_mainnet_mining: bool,
    pub testnet: bool,
    #[serde(rename = "netsuffix")]
    pub testnet_suffix: u32,
    pub devnet: bool,
    pub simnet: bool,
    pub archival: bool,
    pub sanity: bool,
    pub yes: bool,
    #[serde_as(as = "Option<DisplayFromStr>")]
    pub externalip: Option<ContextualNetAddress>,
    pub perf_metrics: bool,
    pub perf_metrics_interval_sec: u64,
    pub block_template_cache_lifetime: Option<u64>,

    #[cfg(feature = "devnet-prealloc")]
    pub num_prealloc_utxos: Option<u64>,
    #[cfg(feature = "devnet-prealloc")]
    pub prealloc_address: Option<String>,
    #[cfg(feature = "devnet-prealloc")]
    pub prealloc_amount: u64,

    pub disable_upnp: bool,
    #[serde(rename = "nodnsseed")]
    pub disable_dns_seeding: bool,
    #[serde(rename = "nogrpc")]
    pub disable_grpc: bool,
    pub ram_scale: f64,
}

impl Default for Args {
    fn default() -> Self {
        Self {
            appdir: None,
            no_log_files: false,
            rpclisten_borsh: None,
            rpclisten_json: None,
            unsafe_rpc: false,
            async_threads: num_cpus::get(),
            utxoindex: false,
            txindex: false,
            reset_db: false,
            outbound_target: 8,
            inbound_limit: 128,
            rpc_max_clients: 128,
            max_tracked_addresses: 0,
            enable_unsynced_mining: false,
            enable_mainnet_mining: true,
            testnet: false,
            testnet_suffix: 10,
            devnet: false,
            simnet: false,
            archival: false,
            sanity: false,
            logdir: None,
            rpclisten: None,
            wrpc_verbose: false,
            log_level: "INFO".into(),
            connect_peers: vec![],
            add_peers: vec![],
            listen: None,
            user_agent_comments: vec![],
            yes: false,
            perf_metrics: false,
            perf_metrics_interval_sec: 10,
            externalip: None,
            block_template_cache_lifetime: None,

            #[cfg(feature = "devnet-prealloc")]
            num_prealloc_utxos: None,
            #[cfg(feature = "devnet-prealloc")]
            prealloc_address: None,
            #[cfg(feature = "devnet-prealloc")]
            prealloc_amount: 1_000_000,

            disable_upnp: false,
            disable_dns_seeding: false,
            disable_grpc: false,
            ram_scale: 1.0,
        }
    }
}

impl Args {
    pub fn apply_to_consensus_config(&self, config: &mut Config) {
        config.utxoindex = self.utxoindex;
        config.txindex = self.utxoindex;
        config.disable_upnp = self.disable_upnp;
        config.unsafe_rpc = self.unsafe_rpc;
        config.enable_unsynced_mining = self.enable_unsynced_mining;
        config.enable_mainnet_mining = self.enable_mainnet_mining;
        config.is_archival = self.archival;
        // TODO: change to `config.enable_sanity_checks = self.sanity` when we reach stable versions
        config.enable_sanity_checks = true;
        config.user_agent_comments.clone_from(&self.user_agent_comments);
        config.block_template_cache_lifetime = self.block_template_cache_lifetime;
        config.p2p_listen_address = self.listen.unwrap_or(ContextualNetAddress::unspecified());
        config.externalip = self.externalip.map(|v| v.normalize(config.default_p2p_port()));
        config.ram_scale = self.ram_scale;

        #[cfg(feature = "devnet-prealloc")]
        if let Some(num_prealloc_utxos) = self.num_prealloc_utxos {
            config.initial_utxo_set = Arc::new(self.generate_prealloc_utxos(num_prealloc_utxos));
        }
    }

    #[cfg(feature = "devnet-prealloc")]
    pub fn generate_prealloc_utxos(&self, num_prealloc_utxos: u64) -> kaspa_consensus_core::utxo::utxo_collection::UtxoCollection {
        let addr = Address::try_from(&self.prealloc_address.as_ref().unwrap()[..]).unwrap();
        let spk = pay_to_address_script(&addr);
        (1..=num_prealloc_utxos)
            .map(|i| {
                (
                    TransactionOutpoint { transaction_id: i.into(), index: 0 },
                    UtxoEntry { amount: self.prealloc_amount, script_public_key: spk.clone(), block_daa_score: 0, is_coinbase: false },
                )
            })
            .collect()
    }

    pub fn network(&self) -> NetworkId {
        match (self.testnet, self.devnet, self.simnet) {
            (false, false, false) => NetworkId::new(NetworkType::Mainnet),
            (true, false, false) => NetworkId::with_suffix(NetworkType::Testnet, self.testnet_suffix),
            (false, true, false) => NetworkId::new(NetworkType::Devnet),
            (false, false, true) => NetworkId::new(NetworkType::Simnet),
            _ => panic!("only a single net should be activated"),
        }
    }
}

pub fn cli() -> Command {
    let defaults: Args = Default::default();

    #[allow(clippy::let_and_return)]
    let cmd = Command::new("kaspad")
        .about(format!("{} (rusty-kaspa) v{}", env!("CARGO_PKG_DESCRIPTION"), version()))
        .version(env!("CARGO_PKG_VERSION"))
        .arg(arg!(-C --configfile <CONFIG_FILE> "Path of config file."))
        .arg(arg!(-b --appdir <DATA_DIR> "Directory to store data."))
        .arg(arg!(--logdir <LOG_DIR> "Directory to log output."))
        .arg(arg!(--nologfiles "Disable logging to files."))
        .arg(
            Arg::new("async_threads")
                .short('t')
                .long("async-threads")
                .value_name("async_threads")
                .require_equals(true)
                .value_parser(clap::value_parser!(usize))
                .help(format!("Specify number of async threads (default: {}).", defaults.async_threads)),
        )
        .arg(
            Arg::new("log_level")
                .short('d')
                .long("loglevel")
                .value_name("LEVEL")
                .default_value("info")
                .require_equals(true)
                .help("Logging level for all subsystems {off, error, warn, info, debug, trace}\n-- You may also specify <subsystem>=<level>,<subsystem2>=<level>,... to set the log level for individual subsystems.".to_string()),
        )
        .arg(
            Arg::new("rpclisten")
                .long("rpclisten")
                .value_name("IP[:PORT]")
                .num_args(0..=1)
                .require_equals(true)
                .value_parser(clap::value_parser!(ContextualNetAddress))
                .help("Interface:port to listen for gRPC connections (default port: 16110, testnet: 16210)."),
        )
        .arg(
            Arg::new("rpclisten-borsh")
                .long("rpclisten-borsh")
                .value_name("IP[:PORT]")
                .num_args(0..=1)
                .require_equals(true)
                .default_missing_value("default") // TODO: Find a way to use defaults.rpclisten_borsh
                .value_parser(clap::value_parser!(WrpcNetAddress))
                .help("Interface:port to listen for wRPC Borsh connections (default port: 17110, testnet: 17210)."),

        )
        .arg(
            Arg::new("rpclisten-json")
                .long("rpclisten-json")
                .value_name("IP[:PORT]")
                .num_args(0..=1)
                .require_equals(true)
                .default_missing_value("default") // TODO: Find a way to use defaults.rpclisten_json
                .value_parser(clap::value_parser!(WrpcNetAddress))
                .help("Interface:port to listen for wRPC JSON connections (default port: 18110, testnet: 18210)."),
        )
        .arg(arg!(--unsaferpc "Enable RPC commands which affect the state of the node"))
        .arg(
            Arg::new("connect-peers")
                .long("connect")
                .value_name("IP[:PORT]")
                .action(ArgAction::Append)
                .require_equals(true)
                .value_parser(clap::value_parser!(ContextualNetAddress))
                .help("Connect only to the specified peers at startup."),
        )
        .arg(
            Arg::new("add-peers")
                .long("addpeer")
                .value_name("IP[:PORT]")
                .action(ArgAction::Append)
                .require_equals(true)
                .value_parser(clap::value_parser!(ContextualNetAddress))
                .help("Add peers to connect with at startup."),
        )
        .arg(
            Arg::new("listen")
                .long("listen")
                .value_name("IP[:PORT]")
                .require_equals(true)
                .value_parser(clap::value_parser!(ContextualNetAddress))
                .help("Add an interface:port to listen for connections (default all interfaces port: 16111, testnet: 16211)."),
        )
        .arg(
            Arg::new("outpeers")
                .long("outpeers")
                .value_name("outpeers")
                .require_equals(true)
                .value_parser(clap::value_parser!(usize))
                .help("Target number of outbound peers (default: 8)."),
        )
        .arg(
            Arg::new("maxinpeers")
                .long("maxinpeers")
                .value_name("maxinpeers")
                .require_equals(true)
                .value_parser(clap::value_parser!(usize))
                .help("Max number of inbound peers (default: 128)."),
        )
        .arg(
            Arg::new("rpcmaxclients")
                .long("rpcmaxclients")
                .value_name("rpcmaxclients")
                .require_equals(true)
                .value_parser(clap::value_parser!(usize))
                .help("Max number of RPC clients for standard connections (default: 128)."),
        )
        .arg(arg!(--"reset-db" "Reset database before starting node. It's needed when switching between subnetworks."))
        .arg(arg!(--"enable-unsynced-mining" "Allow the node to accept blocks from RPC while not synced (this flag is mainly used for testing)"))
        .arg(
            Arg::new("enable-mainnet-mining")
                .long("enable-mainnet-mining")
                .action(ArgAction::SetTrue)
                .hide(true)
                .help("Allow mainnet mining (currently enabled by default while the flag is kept for backwards compatibility)"),
        )
        .arg(arg!(--utxoindex "Enable the UTXO index"))
<<<<<<< HEAD
        .arg(arg!(--txindex "Enable the TX index"))           
=======
>>>>>>> 6a56461f
        .arg(
            Arg::new("max-tracked-addresses")
                .long("max-tracked-addresses")
                .require_equals(true)
                .value_parser(clap::value_parser!(usize))
                .help(format!("Max (preallocated) number of addresses being tracked for UTXO changed events (default: {}, maximum: {}). 
Setting to 0 prevents the preallocation and sets the maximum to {}, leading to 0 memory footprint as long as unused but to sub-optimal footprint if used.", 
0, Tracker::MAX_ADDRESS_UPPER_BOUND, Tracker::DEFAULT_MAX_ADDRESSES)),
        )
<<<<<<< HEAD
        .arg(arg!(--txindex "Enable the TX index"))           
=======
>>>>>>> 6a56461f
        .arg(arg!(--testnet "Use the test network"))
        .arg(
            Arg::new("netsuffix")
                .long("netsuffix")
                .value_name("netsuffix")
                .require_equals(true)
                .value_parser(clap::value_parser!(u32))
                .help("Testnet network suffix number"),
        )
        .arg(arg!(--devnet "Use the development test network"))
        .arg(arg!(--simnet "Use the simulation test network"))
        .arg(arg!(--archival "Run as an archival node: avoids deleting old block data when moving the pruning point (Warning: heavy disk usage)"))
        .arg(arg!(--sanity "Enable various sanity checks which might be compute-intensive (mostly performed during pruning)"))
        .arg(arg!(--yes "Answer yes to all interactive console questions"))
        .arg(
            Arg::new("user_agent_comments")
                .long("uacomment")
                .action(ArgAction::Append)
                .require_equals(true)
                .help("Comment to add to the user agent -- See BIP 14 for more information."),
        )
        .arg(
            Arg::new("externalip")
                .long("externalip")
                .value_name("externalip")
                .require_equals(true)
                .default_missing_value(None)
                .value_parser(clap::value_parser!(ContextualNetAddress))
                .help("Add a socket address(ip:port) to the list of local addresses we claim to listen on to peers"),
        )
        .arg(arg!(--"perf-metrics" "Enable performance metrics: cpu, memory, disk io usage"))
        .arg(
            Arg::new("perf-metrics-interval-sec")
                .long("perf-metrics-interval-sec")
                .require_equals(true)
                .value_parser(clap::value_parser!(u64))
                .help("Interval in seconds for performance metrics collection."),
        )
        .arg(arg!(--"disable-upnp" "Disable upnp"))
        .arg(arg!(--"nodnsseed" "Disable DNS seeding for peers"))
        .arg(arg!(--"nogrpc" "Disable gRPC server"))
        .arg(
            Arg::new("ram-scale")
                .long("ram-scale")
                .require_equals(true)
                .value_parser(clap::value_parser!(f64))
                .help("Apply a scale factor to memory allocation bounds. Nodes with limited RAM (~4-8GB) should set this to ~0.3-0.5 respectively. Nodes with
a large RAM (~64GB) can set this value to ~3.0-4.0 and gain superior performance especially for syncing peers faster"),
        )
        ;

    #[cfg(feature = "devnet-prealloc")]
    let cmd = cmd
        .arg(Arg::new("num-prealloc-utxos").long("num-prealloc-utxos").require_equals(true).value_parser(clap::value_parser!(u64)))
        .arg(Arg::new("prealloc-address").long("prealloc-address").require_equals(true).value_parser(clap::value_parser!(String)))
        .arg(Arg::new("prealloc-amount").long("prealloc-amount").require_equals(true).value_parser(clap::value_parser!(u64)));

    cmd
}

pub fn parse_args() -> Args {
    match Args::parse(std::env::args_os()) {
        Ok(args) => args,
        Err(err) => {
            println!("{err}");
            std::process::exit(1);
        }
    }
}

impl Args {
    pub fn parse<I, T>(itr: I) -> Result<Args, clap::Error>
    where
        I: IntoIterator<Item = T>,
        T: Into<OsString> + Clone,
    {
        let m: clap::ArgMatches = cli().try_get_matches_from(itr)?;
        let mut defaults: Args = Default::default();

        if let Some(config_file) = m.get_one::<String>("configfile") {
            let config_str = fs::read_to_string(config_file)?;
            defaults = from_str(&config_str).map_err(|toml_error| {
                clap::Error::raw(
                    clap::error::ErrorKind::ValueValidation,
                    format!("failed parsing config file, reason: {}", toml_error.message()),
                )
            })?;
        }

        let args = Args {
            appdir: m.get_one::<String>("appdir").cloned().or(defaults.appdir),
            logdir: m.get_one::<String>("logdir").cloned().or(defaults.logdir),
            no_log_files: arg_match_unwrap_or::<bool>(&m, "nologfiles", defaults.no_log_files),
            rpclisten: m.get_one::<ContextualNetAddress>("rpclisten").cloned().or(defaults.rpclisten),
            rpclisten_borsh: m.get_one::<WrpcNetAddress>("rpclisten-borsh").cloned().or(defaults.rpclisten_borsh),
            rpclisten_json: m.get_one::<WrpcNetAddress>("rpclisten-json").cloned().or(defaults.rpclisten_json),
            unsafe_rpc: arg_match_unwrap_or::<bool>(&m, "unsaferpc", defaults.unsafe_rpc),
            wrpc_verbose: false,
            log_level: arg_match_unwrap_or::<String>(&m, "log_level", defaults.log_level),
            async_threads: arg_match_unwrap_or::<usize>(&m, "async_threads", defaults.async_threads),
            connect_peers: arg_match_many_unwrap_or::<ContextualNetAddress>(&m, "connect-peers", defaults.connect_peers),
            add_peers: arg_match_many_unwrap_or::<ContextualNetAddress>(&m, "add-peers", defaults.add_peers),
            listen: m.get_one::<ContextualNetAddress>("listen").cloned().or(defaults.listen),
            outbound_target: arg_match_unwrap_or::<usize>(&m, "outpeers", defaults.outbound_target),
            inbound_limit: arg_match_unwrap_or::<usize>(&m, "maxinpeers", defaults.inbound_limit),
            rpc_max_clients: arg_match_unwrap_or::<usize>(&m, "rpcmaxclients", defaults.rpc_max_clients),
            max_tracked_addresses: arg_match_unwrap_or::<usize>(&m, "max-tracked-addresses", defaults.max_tracked_addresses),
            reset_db: arg_match_unwrap_or::<bool>(&m, "reset-db", defaults.reset_db),
            enable_unsynced_mining: arg_match_unwrap_or::<bool>(&m, "enable-unsynced-mining", defaults.enable_unsynced_mining),
            enable_mainnet_mining: arg_match_unwrap_or::<bool>(&m, "enable-mainnet-mining", defaults.enable_mainnet_mining),
            utxoindex: arg_match_unwrap_or::<bool>(&m, "utxoindex", defaults.utxoindex),
<<<<<<< HEAD
            txindex: arg_match_unwrap_or::<bool>(&m, "txindex", defaults.txindex),
=======
>>>>>>> 6a56461f
            testnet: arg_match_unwrap_or::<bool>(&m, "testnet", defaults.testnet),
            testnet_suffix: arg_match_unwrap_or::<u32>(&m, "netsuffix", defaults.testnet_suffix),
            devnet: arg_match_unwrap_or::<bool>(&m, "devnet", defaults.devnet),
            simnet: arg_match_unwrap_or::<bool>(&m, "simnet", defaults.simnet),
            archival: arg_match_unwrap_or::<bool>(&m, "archival", defaults.archival),
            sanity: arg_match_unwrap_or::<bool>(&m, "sanity", defaults.sanity),
            yes: arg_match_unwrap_or::<bool>(&m, "yes", defaults.yes),
            user_agent_comments: arg_match_many_unwrap_or::<String>(&m, "user_agent_comments", defaults.user_agent_comments),
            externalip: m.get_one::<ContextualNetAddress>("externalip").cloned(),
            perf_metrics: arg_match_unwrap_or::<bool>(&m, "perf-metrics", defaults.perf_metrics),
            perf_metrics_interval_sec: arg_match_unwrap_or::<u64>(&m, "perf-metrics-interval-sec", defaults.perf_metrics_interval_sec),
            // Note: currently used programmatically by benchmarks and not exposed to CLI users
            block_template_cache_lifetime: defaults.block_template_cache_lifetime,
            disable_upnp: arg_match_unwrap_or::<bool>(&m, "disable-upnp", defaults.disable_upnp),
            disable_dns_seeding: arg_match_unwrap_or::<bool>(&m, "nodnsseed", defaults.disable_dns_seeding),
            disable_grpc: arg_match_unwrap_or::<bool>(&m, "nogrpc", defaults.disable_grpc),
            ram_scale: arg_match_unwrap_or::<f64>(&m, "ram-scale", defaults.ram_scale),

            #[cfg(feature = "devnet-prealloc")]
            num_prealloc_utxos: m.get_one::<u64>("num-prealloc-utxos").cloned(),
            #[cfg(feature = "devnet-prealloc")]
            prealloc_address: m.get_one::<String>("prealloc-address").cloned(),
            #[cfg(feature = "devnet-prealloc")]
            prealloc_amount: arg_match_unwrap_or::<u64>(&m, "prealloc-amount", defaults.prealloc_amount),
        };

        if arg_match_unwrap_or::<bool>(&m, "enable-mainnet-mining", false) {
            println!("\nNOTE: The flag --enable-mainnet-mining is deprecated and defaults to true also w/o explicit setting\n")
        }

        Ok(args)
    }
}

use clap::parser::ValueSource::DefaultValue;
use std::marker::{Send, Sync};
fn arg_match_unwrap_or<T: Clone + Send + Sync + 'static>(m: &clap::ArgMatches, arg_id: &str, default: T) -> T {
    m.get_one::<T>(arg_id).cloned().filter(|_| m.value_source(arg_id) != Some(DefaultValue)).unwrap_or(default)
}

fn arg_match_many_unwrap_or<T: Clone + Send + Sync + 'static>(m: &clap::ArgMatches, arg_id: &str, default: Vec<T>) -> Vec<T> {
    match m.get_many::<T>(arg_id) {
        Some(val_ref) => val_ref.cloned().collect(),
        None => default,
    }
}

/*

  -V, --version                             Display version information and exit
  -C, --configfile=                         Path to configuration file (default: /Users/aspect/Library/Application
                                            Support/Kaspad/kaspad.conf)
  -b, --appdir=                             Directory to store data (default: /Users/aspect/Library/Application
                                            Support/Kaspad)
      --logdir=                             Directory to log output.
  -a, --addpeer=                            Add a peer to connect with at startup
      --connect=                            Connect only to the specified peers at startup
      --nolisten                            Disable listening for incoming connections -- NOTE: Listening is
                                            automatically disabled if the --connect or --proxy options are used
                                            without also specifying listen interfaces via --listen
      --listen=                             Add an interface/port to listen for connections (default all interfaces
                                            port: 16111, testnet: 16211)
      --outpeers=                           Target number of outbound peers (default: 8)
      --maxinpeers=                         Max number of inbound peers (default: 117)
      --enablebanning                       Enable banning of misbehaving peers
      --banduration=                        How long to ban misbehaving peers. Valid time units are {s, m, h}. Minimum
                                            1 second (default: 24h0m0s)
      --banthreshold=                       Maximum allowed ban score before disconnecting and banning misbehaving
                                            peers. (default: 100)
      --whitelist=                          Add an IP network or IP that will not be banned. (eg. 192.168.1.0/24 or
                                            ::1)
      --rpclisten=                          Add an interface/port to listen for RPC connections (default port: 16110,
                                            testnet: 16210)
      --rpccert=                            File containing the certificate file (default:
                                            /Users/aspect/Library/Application Support/Kaspad/rpc.cert)
      --rpckey=                             File containing the certificate key (default:
                                            /Users/aspect/Library/Application Support/Kaspad/rpc.key)
      --rpcmaxclients=                      Max number of RPC clients for standard connections (default: 128)
      --rpcmaxwebsockets=                   Max number of RPC websocket connections (default: 25)
      --rpcmaxconcurrentreqs=               Max number of concurrent RPC requests that may be processed concurrently
                                            (default: 20)
      --norpc                               Disable built-in RPC server
      --saferpc                             Disable RPC commands which affect the state of the node
      --nodnsseed                           Disable DNS seeding for peers
      --dnsseed=                            Override DNS seeds with specified hostname (Only 1 hostname allowed)
      --grpcseed=                           Hostname of gRPC server for seeding peers
      --externalip=                         Add an ip to the list of local addresses we claim to listen on to peers
      --proxy=                              Connect via SOCKS5 proxy (eg. 127.0.0.1:9050)
      --proxyuser=                          Username for proxy server
      --proxypass=                          Password for proxy server
      --dbtype=                             Database backend to use for the Block DAG
      --profile=                            Enable HTTP profiling on given port -- NOTE port must be between 1024 and
                                            65536
  -d, --loglevel=                           Logging level for all subsystems {trace, debug, info, warn, error,
                                            critical} -- You may also specify
                                            <subsystem>=<level>,<subsystem2>=<level>,... to set the log level for
                                            individual subsystems -- Use show to list available subsystems (default:
                                            info)
      --upnp                                Use UPnP to map our listening port outside of NAT
      --minrelaytxfee=                      The minimum transaction fee in KAS/kB to be considered a non-zero fee.
                                            (default: 1e-05)
      --maxorphantx=                        Max number of orphan transactions to keep in memory (default: 100)
      --blockmaxmass=                       Maximum transaction mass to be used when creating a block (default:
                                            10000000)
      --uacomment=                          Comment to add to the user agent -- See BIP 14 for more information.
      --nopeerbloomfilters                  Disable bloom filtering support
      --sigcachemaxsize=                    The maximum number of entries in the signature verification cache
                                            (default: 100000)
      --blocksonly                          Do not accept transactions from remote peers.
      --relaynonstd                         Relay non-standard transactions regardless of the default settings for the
                                            active network.
      --rejectnonstd                        Reject non-standard transactions regardless of the default settings for
                                            the active network.
      --reset-db                            Reset database before starting node. It's needed when switching between
                                            subnetworks.
      --maxutxocachesize=                   Max size of loaded UTXO into ram from the disk in bytes (default:
                                            5000000000)
      --utxoindex                           Enable the UTXO index
      --txindex                             Enable the TX index
      --archival                            Run as an archival node: don't delete old block data when moving the
                                            pruning point (Warning: heavy disk usage)'
      --protocol-version=                   Use non default p2p protocol version (default: 5)
      --enable-unsynced-mining              Allow the node to accept blocks from RPC while not synced
                                            (required when initiating a new network from genesis)
      --testnet                             Use the test network
      --simnet                              Use the simulation test network
      --devnet                              Use the development test network
      --override-dag-params-file=           Overrides DAG params (allowed only on devnet)
  -s, --service=                            Service command {install, remove, start, stop}
      --nogrpc                              Don't initialize the gRPC server
*/<|MERGE_RESOLUTION|>--- conflicted
+++ resolved
@@ -1,3 +1,16 @@
+use clap::{arg, Arg, ArgAction, Command};
+use kaspa_consensus_core::{
+    config::Config,
+    network::{NetworkId, NetworkType},
+};
+use kaspa_core::kaspad_env::version;
+use kaspa_notify::address::tracker::Tracker;
+use kaspa_utils::networking::ContextualNetAddress;
+use kaspa_wrpc_server::address::WrpcNetAddress;
+use serde::Deserialize;
+use serde_with::{serde_as, DisplayFromStr};
+use std::{ffi::OsString, fs};
+use toml::from_str;
 use clap::{arg, Arg, ArgAction, Command};
 use kaspa_consensus_core::{
     config::Config,
@@ -314,12 +327,10 @@
                 .action(ArgAction::SetTrue)
                 .hide(true)
                 .help("Allow mainnet mining (currently enabled by default while the flag is kept for backwards compatibility)"),
+                .help("Allow mainnet mining (currently enabled by default while the flag is kept for backwards compatibility)"),
         )
         .arg(arg!(--utxoindex "Enable the UTXO index"))
-<<<<<<< HEAD
         .arg(arg!(--txindex "Enable the TX index"))           
-=======
->>>>>>> 6a56461f
         .arg(
             Arg::new("max-tracked-addresses")
                 .long("max-tracked-addresses")
@@ -329,10 +340,7 @@
 Setting to 0 prevents the preallocation and sets the maximum to {}, leading to 0 memory footprint as long as unused but to sub-optimal footprint if used.", 
 0, Tracker::MAX_ADDRESS_UPPER_BOUND, Tracker::DEFAULT_MAX_ADDRESSES)),
         )
-<<<<<<< HEAD
         .arg(arg!(--txindex "Enable the TX index"))           
-=======
->>>>>>> 6a56461f
         .arg(arg!(--testnet "Use the test network"))
         .arg(
             Arg::new("netsuffix")
@@ -444,10 +452,7 @@
             enable_unsynced_mining: arg_match_unwrap_or::<bool>(&m, "enable-unsynced-mining", defaults.enable_unsynced_mining),
             enable_mainnet_mining: arg_match_unwrap_or::<bool>(&m, "enable-mainnet-mining", defaults.enable_mainnet_mining),
             utxoindex: arg_match_unwrap_or::<bool>(&m, "utxoindex", defaults.utxoindex),
-<<<<<<< HEAD
             txindex: arg_match_unwrap_or::<bool>(&m, "txindex", defaults.txindex),
-=======
->>>>>>> 6a56461f
             testnet: arg_match_unwrap_or::<bool>(&m, "testnet", defaults.testnet),
             testnet_suffix: arg_match_unwrap_or::<u32>(&m, "netsuffix", defaults.testnet_suffix),
             devnet: arg_match_unwrap_or::<bool>(&m, "devnet", defaults.devnet),
