use crate::{
    consensus::{
        services::{
            ConsensusServices, DbBlockDepthManager, DbDagTraversalManager, DbGhostdagManager, DbParentsManager, DbPruningPointManager,
            DbWindowManager,
        },
        storage::ConsensusStorage,
    },
    constants::BLOCK_VERSION,
    errors::RuleError,
    model::{
        services::{
            reachability::{MTReachabilityService, ReachabilityService},
            relations::MTRelationsService,
        },
        stores::{
            acceptance_data::{AcceptanceDataStoreReader, DbAcceptanceDataStore},
            block_transactions::{BlockTransactionsStoreReader, DbBlockTransactionsStore},
            daa::DbDaaStore,
            depth::{DbDepthStore, DepthStoreReader},
            ghostdag::{DbGhostdagStore, GhostdagData, GhostdagStoreReader},
            headers::{DbHeadersStore, HeaderStoreReader},
            past_pruning_points::DbPastPruningPointsStore,
            pruning::{DbPruningStore, PruningStoreReader},
            pruning_utxoset::PruningUtxosetStores,
            reachability::DbReachabilityStore,
            relations::{DbRelationsStore, RelationsStoreReader},
            selected_chain::{DbSelectedChainStore, SelectedChainStore, SelectedChainStoreReader},
            statuses::{DbStatusesStore, StatusesStore, StatusesStoreBatchExtensions, StatusesStoreReader},
            tips::{DbTipsStore, TipsStoreReader},
            utxo_diffs::{DbUtxoDiffsStore, UtxoDiffsStoreReader},
            utxo_multisets::{DbUtxoMultisetsStore, UtxoMultisetsStoreReader},
            virtual_state::{VirtualState, VirtualStateStore, VirtualStateStoreReader, VirtualStores},
            DB,
        },
    },
    params::Params,
    pipeline::{
        deps_manager::BlockProcessingMessage, pruning_processor::processor::PruningProcessingMessage,
        virtual_processor::utxo_validation::UtxoProcessingContext, ProcessingCounters,
    },
    processes::{
        coinbase::CoinbaseManager,
        ghostdag::ordering::SortableBlock,
        transaction_validator::{errors::TxResult, TransactionValidator},
        window::WindowManager,
    },
};
use kaspa_consensus_core::{
    acceptance_data::{AcceptanceData, BlockAcceptanceData, MergesetBlockAcceptanceData},
    block::{BlockTemplate, MutableBlock},
    blockstatus::BlockStatus::{StatusDisqualifiedFromChain, StatusUTXOValid},
    coinbase::MinerData,
    config::genesis::GenesisBlock,
    header::Header,
    merkle::calc_hash_merkle_root,
    tx::{MutableTransaction, Transaction},
    utxo::{
        utxo_diff::UtxoDiff,
        utxo_view::{UtxoView, UtxoViewComposition},
    },
<<<<<<< HEAD
    BlockHashMap, BlockHashSet,
=======
    BlockHashSet, ChainPath,
>>>>>>> dfa362f8
};
use kaspa_consensus_notify::{
    notification::{
        Notification, SinkBlueScoreChangedNotification, UtxosChangedNotification, VirtualChainChangedNotification,
        VirtualDaaScoreChangedNotification,
    },
    root::ConsensusNotificationRoot,
};
use kaspa_consensusmanager::SessionLock;
use kaspa_core::{debug, info, time::unix_now, trace, warn};
use kaspa_database::prelude::{StoreError, StoreResultEmptyTuple, StoreResultExtensions};
use kaspa_hashes::Hash;
use kaspa_muhash::MuHash;
use kaspa_notify::notifier::Notify;

use crossbeam_channel::{Receiver as CrossbeamReceiver, Sender as CrossbeamSender};
use itertools::Itertools;
use kaspa_utils::binary_heap::BinaryHeapExtensions;
use parking_lot::{RwLock, RwLockUpgradableReadGuard};
use rand::seq::SliceRandom;
use rayon::ThreadPool;
use rocksdb::WriteBatch;
use std::{
    cmp::min,
    collections::{BinaryHeap, VecDeque},
    ops::Deref,
    sync::{atomic::Ordering, Arc},
};

use super::errors::{PruningImportError, PruningImportResult};

pub struct VirtualStateProcessor {
    // Channels
    receiver: CrossbeamReceiver<BlockProcessingMessage>,
    pruning_sender: CrossbeamSender<PruningProcessingMessage>,
    pruning_receiver: CrossbeamReceiver<PruningProcessingMessage>,

    // Thread pool
    pub(super) thread_pool: Arc<ThreadPool>,

    // DB
    db: Arc<DB>,

    // Config
    pub(super) genesis: GenesisBlock,
    pub(super) max_block_parents: u8,
    pub(super) mergeset_size_limit: u64,
    pub(super) pruning_depth: u64,

    // Stores
    pub(super) statuses_store: Arc<RwLock<DbStatusesStore>>,
    pub(super) ghostdag_primary_store: Arc<DbGhostdagStore>,
    pub(super) headers_store: Arc<DbHeadersStore>,
    pub(super) daa_excluded_store: Arc<DbDaaStore>,
    pub(super) block_transactions_store: Arc<DbBlockTransactionsStore>,
    pub(super) pruning_point_store: Arc<RwLock<DbPruningStore>>,
    pub(super) past_pruning_points_store: Arc<DbPastPruningPointsStore>,
    pub(super) body_tips_store: Arc<RwLock<DbTipsStore>>,
    pub(super) depth_store: Arc<DbDepthStore>,
    pub(super) selected_chain_store: Arc<RwLock<DbSelectedChainStore>>,

    // Utxo-related stores
    pub(super) utxo_diffs_store: Arc<DbUtxoDiffsStore>,
    pub(super) utxo_multisets_store: Arc<DbUtxoMultisetsStore>,
    pub(super) acceptance_data_store: Arc<DbAcceptanceDataStore>,
    pub(super) virtual_stores: Arc<RwLock<VirtualStores>>,
    pub(super) pruning_utxoset_stores: Arc<RwLock<PruningUtxosetStores>>,

    // Managers and services
    pub(super) ghostdag_manager: DbGhostdagManager,
    pub(super) reachability_service: MTReachabilityService<DbReachabilityStore>,
    pub(super) relations_service: MTRelationsService<DbRelationsStore>,
    pub(super) dag_traversal_manager: DbDagTraversalManager,
    pub(super) window_manager: DbWindowManager,
    pub(super) coinbase_manager: CoinbaseManager,
    pub(super) transaction_validator: TransactionValidator,
    pub(super) pruning_point_manager: DbPruningPointManager,
    pub(super) parents_manager: DbParentsManager,
    pub(super) depth_manager: DbBlockDepthManager,

    // Pruning lock
    pruning_lock: SessionLock,

    // Notifier
    notification_root: Arc<ConsensusNotificationRoot>,

    // Counters
    counters: Arc<ProcessingCounters>,
}

impl VirtualStateProcessor {
    #[allow(clippy::too_many_arguments)]
    pub fn new(
        receiver: CrossbeamReceiver<BlockProcessingMessage>,
        pruning_sender: CrossbeamSender<PruningProcessingMessage>,
        pruning_receiver: CrossbeamReceiver<PruningProcessingMessage>,
        thread_pool: Arc<ThreadPool>,
        params: &Params,
        db: Arc<DB>,
        storage: &Arc<ConsensusStorage>,
        services: &Arc<ConsensusServices>,
        pruning_lock: SessionLock,
        notification_root: Arc<ConsensusNotificationRoot>,
        counters: Arc<ProcessingCounters>,
    ) -> Self {
        Self {
            receiver,
            pruning_sender,
            pruning_receiver,
            thread_pool,

            genesis: params.genesis.clone(),
            max_block_parents: params.max_block_parents,
            mergeset_size_limit: params.mergeset_size_limit,
            pruning_depth: params.pruning_depth,

            db,
            statuses_store: storage.statuses_store.clone(),
            headers_store: storage.headers_store.clone(),
            ghostdag_primary_store: storage.ghostdag_primary_store.clone(),
            daa_excluded_store: storage.daa_excluded_store.clone(),
            block_transactions_store: storage.block_transactions_store.clone(),
            pruning_point_store: storage.pruning_point_store.clone(),
            past_pruning_points_store: storage.past_pruning_points_store.clone(),
            body_tips_store: storage.body_tips_store.clone(),
            depth_store: storage.depth_store.clone(),
            selected_chain_store: storage.selected_chain_store.clone(),
            utxo_diffs_store: storage.utxo_diffs_store.clone(),
            utxo_multisets_store: storage.utxo_multisets_store.clone(),
            acceptance_data_store: storage.acceptance_data_store.clone(),
            virtual_stores: storage.virtual_stores.clone(),
            pruning_utxoset_stores: storage.pruning_utxoset_stores.clone(),

            ghostdag_manager: services.ghostdag_primary_manager.clone(),
            reachability_service: services.reachability_service.clone(),
            relations_service: services.relations_service.clone(),
            dag_traversal_manager: services.dag_traversal_manager.clone(),
            window_manager: services.window_manager.clone(),
            coinbase_manager: services.coinbase_manager.clone(),
            transaction_validator: services.transaction_validator.clone(),
            pruning_point_manager: services.pruning_point_manager.clone(),
            parents_manager: services.parents_manager.clone(),
            depth_manager: services.depth_manager.clone(),

            pruning_lock,
            notification_root,
            counters,
        }
    }

    pub fn worker(self: &Arc<Self>) {
        // TEMP: upgrade from prev DB version where the chain was the headers selected chain
        if let Some(virtual_state) = self.virtual_stores.read().state.get().unwrap_option() {
            let sink = virtual_state.ghostdag_data.selected_parent;
            let mut selected_chain_write = self.selected_chain_store.write();
            if let Some((_, tip)) = selected_chain_write.get_tip().unwrap_option() {
                // This means we are upgrading from the previous version
                if sink != tip {
                    let chain_path = self.dag_traversal_manager.calculate_chain_path(tip, sink);
                    info!("Upgrading the DB from HSC storage to VSC storage: {:?}", chain_path);
                    let mut batch = WriteBatch::default();
                    selected_chain_write.apply_changes(&mut batch, &chain_path).unwrap();
                    self.db.write(batch).unwrap();
                }
            }
        }

        'outer: while let Ok(msg) = self.receiver.recv() {
            if msg.is_exit_message() {
                break;
            }

            // Once a task arrived, collect all pending tasks from the channel.
            // This is done since virtual processing is not a per-block
            // operation, so it benefits from max available info

            let messages: Vec<BlockProcessingMessage> = std::iter::once(msg).chain(self.receiver.try_iter()).collect();
            trace!("virtual processor received {} tasks", messages.len());

            self.resolve_virtual();

            let statuses_read = self.statuses_store.read();
            for msg in messages {
                match msg {
                    BlockProcessingMessage::Exit => break 'outer,
                    BlockProcessingMessage::Process(task, result_transmitter) => {
                        // We don't care if receivers were dropped
                        let _ = result_transmitter.send(Ok(statuses_read.get(task.block().hash()).unwrap()));
                    }
                };
            }
        }

        // Pass the exit signal on to the following processor
        self.pruning_sender.send(PruningProcessingMessage::Exit).unwrap();
    }

    fn resolve_virtual(self: &Arc<Self>) {
        let _prune_guard = self.pruning_lock.blocking_read();
        let pruning_point = self.pruning_point_store.read().pruning_point().unwrap();
        let virtual_read = self.virtual_stores.upgradable_read();
        let prev_state = virtual_read.state.get().unwrap();
        let finality_point = self.virtual_finality_point(&prev_state.ghostdag_data, pruning_point);
        let tips = self.body_tips_store.read().get().unwrap().iter().copied().collect_vec();
        let prev_sink = prev_state.ghostdag_data.selected_parent;
        let mut accumulated_diff = prev_state.utxo_diff.clone().to_reversed();

        let (new_sink, virtual_parent_candidates) =
            self.sink_search_algorithm(&virtual_read, &mut accumulated_diff, prev_sink, tips, finality_point, pruning_point);
        let (virtual_parents, virtual_ghostdag_data) = self.pick_virtual_parents(new_sink, virtual_parent_candidates, pruning_point);
        assert_eq!(virtual_ghostdag_data.selected_parent, new_sink);

        let sink_multiset = self.utxo_multisets_store.get(new_sink).unwrap();
        let chain_path = self.dag_traversal_manager.calculate_chain_path(prev_sink, new_sink);
        let new_virtual_state = self
            .calculate_and_commit_virtual_state(
                virtual_read,
                virtual_parents,
                virtual_ghostdag_data,
                sink_multiset,
                &mut accumulated_diff,
                &chain_path,
            )
            .expect("all possible rule errors are unexpected here");

        // Update the pruning processor about the virtual state change
        let sink_ghostdag_data = self.ghostdag_primary_store.get_compact_data(new_sink).unwrap();
        // Empty the channel before sending the new message. If pruning processor is busy, this step makes sure
        // the internal channel does not grow with no need (since we only care about the most recent message)
        let _consume = self.pruning_receiver.try_iter().count();
        self.pruning_sender.send(PruningProcessingMessage::Process { sink_ghostdag_data }).unwrap();

        // Emit notifications
        let accumulated_diff = Arc::new(accumulated_diff);
        let virtual_parents = Arc::new(new_virtual_state.parents.clone());
        self.notification_root
            .notify(Notification::UtxosChanged(UtxosChangedNotification::new(accumulated_diff, virtual_parents)))
            .expect("expecting an open unbounded channel");
        self.notification_root
            .notify(Notification::SinkBlueScoreChanged(SinkBlueScoreChangedNotification::new(sink_ghostdag_data.blue_score)))
            .expect("expecting an open unbounded channel");
        self.notification_root
            .notify(Notification::VirtualDaaScoreChanged(VirtualDaaScoreChangedNotification::new(new_virtual_state.daa_score)))
            .expect("expecting an open unbounded channel");
<<<<<<< HEAD
        let chain_path = self.dag_traversal_manager.calculate_chain_path(prev_sink, new_sink, u64::MAX);
=======
>>>>>>> dfa362f8
        // TODO: Fetch acceptance data only if there's a subscriber for the below notification.
        let added_chain_blocks_acceptance_data =
            chain_path.added.iter().copied().map(|added| self.acceptance_data_store.get(added).unwrap()).collect_vec();
        let removed_chain_blocks_acceptance_data =
            chain_path.removed.iter().copied().map(|removed| self.acceptance_data_store.get(removed).unwrap()).collect_vec();
        self.notification_root
            .notify(Notification::VirtualChainChanged(VirtualChainChangedNotification::new(
                chain_path.added.into(),
                chain_path.removed.into(),
                Arc::new(added_chain_blocks_acceptance_data),
                Arc::new(removed_chain_blocks_acceptance_data),
            )))
            .expect("expecting an open unbounded channel");
    }

    pub(super) fn virtual_finality_point(&self, virtual_ghostdag_data: &GhostdagData, pruning_point: Hash) -> Hash {
        let finality_point = self.depth_manager.calc_finality_point(virtual_ghostdag_data, pruning_point);
        if self.reachability_service.is_chain_ancestor_of(pruning_point, finality_point) {
            finality_point
        } else {
            // At the beginning of IBD when virtual finality point might be below the pruning point
            // or disagreeing with the pruning point chain, we take the pruning point itself as the finality point
            pruning_point
        }
    }

    /// Calculates the UTXO state of `to` starting from the state of `from`.
    /// The provided `diff` is assumed to initially hold the UTXO diff of `from` from virtual.
    /// The function returns the top-most UTXO-valid block on `chain(to)` which is ideally
    /// `to` itself (with the exception of returning `from` if `to` is already known to be UTXO disqualified).
    /// When returning it is guaranteed that `diff` holds the diff of the returned block from virtual
    fn calculate_utxo_state_relatively(&self, stores: &VirtualStores, diff: &mut UtxoDiff, from: Hash, to: Hash) -> Hash {
        // Avoid reorging if disqualified status is already known
        if self.statuses_store.read().get(to).unwrap() == StatusDisqualifiedFromChain {
            return from;
        }

        let mut split_point: Option<Hash> = None;

        // Walk down to the reorg split point
        for current in self.reachability_service.default_backward_chain_iterator(from) {
            if self.reachability_service.is_chain_ancestor_of(current, to) {
                split_point = Some(current);
                break;
            }

            let mergeset_diff = self.utxo_diffs_store.get(current).unwrap();
            // Apply the diff in reverse
            diff.with_diff_in_place(&mergeset_diff.as_reversed()).unwrap();
        }

        let split_point = split_point.expect("chain iterator was expected to reach the reorg split point");
        debug!("VIRTUAL PROCESSOR, found split point: {split_point}");

        // A variable holding the most recent UTXO-valid block on `chain(to)` (note that it's maintained such
        // that 'diff' is always its UTXO diff from virtual)
        let mut diff_point = split_point;

        // Walk back up to the new virtual selected parent candidate
        let mut chain_block_counter = 0;
        for (selected_parent, current) in self.reachability_service.forward_chain_iterator(split_point, to, true).tuple_windows() {
            if selected_parent != diff_point {
                // This indicates that the selected parent is disqualified, propagate up and continue
                self.statuses_store.write().set(current, StatusDisqualifiedFromChain).unwrap();
                continue;
            }

            match self.utxo_diffs_store.get(current) {
                Ok(mergeset_diff) => {
                    diff.with_diff_in_place(mergeset_diff.deref()).unwrap();
                    diff_point = current;
                }
                Err(StoreError::KeyNotFound(_)) => {
                    if self.statuses_store.read().get(current).unwrap() == StatusDisqualifiedFromChain {
                        // Current block is already known to be disqualified
                        continue;
                    }

                    let header = self.headers_store.get_header(current).unwrap();
                    let mergeset_data = self.ghostdag_primary_store.get_data(current).unwrap();
                    let pov_daa_score = header.daa_score;
                    let pov_blue_score = header.blue_score;

                    let selected_parent_multiset_hash = self.utxo_multisets_store.get(selected_parent).unwrap();
                    let selected_parent_utxo_view = (&stores.utxo_set).compose(&*diff);

                    let mut ctx = UtxoProcessingContext::new(mergeset_data.into(), selected_parent_multiset_hash);
                    
                    self.calculate_utxo_state(&mut ctx, &selected_parent_utxo_view, pov_daa_score, pov_blue_score);
                    let res = self.verify_expected_utxo_state(&mut ctx, &selected_parent_utxo_view, &header);

                    if let Err(rule_error) = res {
                        info!("Block {} is disqualified from virtual chain: {}", current, rule_error);
                        self.statuses_store.write().set(current, StatusDisqualifiedFromChain).unwrap();
                    } else {
                        debug!("VIRTUAL PROCESSOR, UTXO validated for {current}");

                        // Accumulate the diff
                        diff.with_diff_in_place(&ctx.mergeset_diff).unwrap();
                        // Update the diff point
                        diff_point = current;
                        // Commit UTXO data for current chain block
                        self.commit_utxo_state(current, ctx.mergeset_diff, ctx.multiset_hash, ctx.mergeset_acceptance_data);
                        // Count the number of UTXO-processed chain blocks
                        chain_block_counter += 1;
                    }
                }
                Err(err) => panic!("unexpected error {err}"),
            }
        }
        // Report counters
        self.counters.chain_block_counts.fetch_add(chain_block_counter, Ordering::Relaxed);

        diff_point
    }

    fn commit_utxo_state(&self, current: Hash, mergeset_diff: UtxoDiff, multiset: MuHash, acceptance_data: AcceptanceData) {
        let mut batch = WriteBatch::default();
        self.utxo_diffs_store.insert_batch(&mut batch, current, Arc::new(mergeset_diff)).unwrap();
        self.utxo_multisets_store.insert_batch(&mut batch, current, multiset).unwrap();
        self.acceptance_data_store.insert_batch(&mut batch, current, Arc::new(acceptance_data)).unwrap();
        let write_guard = self.statuses_store.set_batch(&mut batch, current, StatusUTXOValid).unwrap();
        self.db.write(batch).unwrap();
        // Calling the drops explicitly after the batch is written in order to avoid possible errors.
        drop(write_guard);
    }

    fn calculate_and_commit_virtual_state(
        &self,
        virtual_read: RwLockUpgradableReadGuard<'_, VirtualStores>,
        virtual_parents: Vec<Hash>,
        virtual_ghostdag_data: GhostdagData,
        selected_parent_multiset: MuHash,
        accumulated_diff: &mut UtxoDiff,
        chain_path: &ChainPath,
    ) -> Result<Arc<VirtualState>, RuleError> {
        let new_virtual_state = self.calculate_virtual_state(
            &virtual_read,
            virtual_parents,
            virtual_ghostdag_data,
            selected_parent_multiset,
            accumulated_diff,
        )?;
        self.commit_virtual_state(virtual_read, new_virtual_state.clone(), accumulated_diff, chain_path);
        Ok(new_virtual_state)
    }

    pub(super) fn calculate_virtual_state(
        &self,
        virtual_stores: &VirtualStores,
        virtual_parents: Vec<Hash>,
        virtual_ghostdag_data: GhostdagData,
        selected_parent_multiset: MuHash,
        accumulated_diff: &mut UtxoDiff,
    ) -> Result<Arc<VirtualState>, RuleError> {
        let selected_parent_utxo_view = (&virtual_stores.utxo_set).compose(&*accumulated_diff);
        let mut ctx = UtxoProcessingContext::new((&virtual_ghostdag_data).into(), selected_parent_multiset);

        // Calc virtual DAA score, difficulty bits and past median time
        let virtual_daa_window = self.window_manager.block_daa_window(&virtual_ghostdag_data)?;
        let virtual_bits = self.window_manager.calculate_difficulty_bits(&virtual_ghostdag_data, &virtual_daa_window);
        let virtual_past_median_time = self.window_manager.calc_past_median_time(&virtual_ghostdag_data)?.0;

        // Calc virtual UTXO state relative to selected parent
        // Need confirmation: is pov_blue_score correct here - TODO: Remove comment after reveiw
        self.calculate_utxo_state(&mut ctx, &selected_parent_utxo_view, virtual_daa_window.daa_score,virtual_ghostdag_data.blue_score);

        // Update the accumulated diff
        accumulated_diff.with_diff_in_place(&ctx.mergeset_diff).unwrap();

        // Build the new virtual state
        Ok(Arc::new(VirtualState::new(
            virtual_parents,
            virtual_daa_window.daa_score,
            virtual_bits,
            virtual_past_median_time,
            ctx.multiset_hash,
            ctx.mergeset_diff,
            ctx.accepted_tx_ids,
            ctx.mergeset_rewards,
            virtual_daa_window.mergeset_non_daa,
            virtual_ghostdag_data,
        )))
    }

    fn commit_virtual_state(
        &self,
        virtual_read: RwLockUpgradableReadGuard<'_, VirtualStores>,
        new_virtual_state: Arc<VirtualState>,
        accumulated_diff: &UtxoDiff,
        chain_path: &ChainPath,
    ) {
        let mut batch = WriteBatch::default();
        let mut virtual_write = RwLockUpgradableReadGuard::upgrade(virtual_read);
        let mut selected_chain_write = self.selected_chain_store.write();

        // Apply the accumulated diff to the virtual UTXO set
        virtual_write.utxo_set.write_diff_batch(&mut batch, accumulated_diff).unwrap();

        // Update virtual state
        virtual_write.state.set_batch(&mut batch, new_virtual_state).unwrap();

        // Update the virtual selected chain
        selected_chain_write.apply_changes(&mut batch, chain_path).unwrap();

        // Flush the batch changes
        self.db.write(batch).unwrap();

        // Calling the drops explicitly after the batch is written in order to avoid possible errors.
        drop(virtual_write);
        drop(selected_chain_write);
    }

    /// Returns the max number of tips to consider as virtual parents in a single virtual resolve operation
    fn max_virtual_parent_candidates(&self) -> usize {
        // Limit to max_block_parents x 3 candidates. This way we avoid going over thousands of tips when the network isn't healthy.
        // There's no specific reason for a factor of 3, and its not a consensus rule, just an estimation for reducing the amount
        // of candidates considered.
        self.max_block_parents as usize * 3
    }

    /// Searches for the next valid sink block (SINK = Virtual selected parent). The search is performed
    /// in the inclusive past of `tips`.
    /// The provided `diff` is assumed to initially hold the UTXO diff of `prev_sink` from virtual.
    /// The function returns with `diff` being the diff of the new sink from previous virtual.
    /// In addition to the found sink the function also returns a queue of additional virtual
    /// parent candidates ordered in descending blue work order.
    pub(super) fn sink_search_algorithm(
        &self,
        stores: &VirtualStores,
        diff: &mut UtxoDiff,
        prev_sink: Hash,
        tips: Vec<Hash>,
        finality_point: Hash,
        pruning_point: Hash,
    ) -> (Hash, VecDeque<Hash>) {
        // TODO: tests

        let mut heap = tips
            .into_iter()
            .map(|block| SortableBlock { hash: block, blue_work: self.ghostdag_primary_store.get_blue_work(block).unwrap() })
            .collect::<BinaryHeap<_>>();

        // The initial diff point is the previous sink
        let mut diff_point = prev_sink;

        // We maintain the following invariant: `heap` is an antichain.
        // It holds at step 0 since tips are an antichain, and remains through the loop
        // since we check that every pushed block is not in the past of current heap
        // (and it can't be in the future by induction)
        loop {
            let candidate = heap.pop().expect("valid sink must exist").hash;
            if self.reachability_service.is_chain_ancestor_of(finality_point, candidate) {
                diff_point = self.calculate_utxo_state_relatively(stores, diff, diff_point, candidate);
                if diff_point == candidate {
                    // This indicates that candidate has valid UTXO state and that `diff` represents its diff from virtual

                    // All blocks with lower blue work than filtering_root are:
                    // 1. not in its future (bcs blue work is monotonic),
                    // 2. will be removed eventually by the bounded merge check.
                    // Hence as an optimization we prefer removing such blocks in advance to allow valid tips to be considered.
                    let filtering_root = self.depth_store.merge_depth_root(candidate).unwrap();
                    let filtering_blue_work = self.ghostdag_primary_store.get_blue_work(filtering_root).unwrap_or_default();
                    return (
                        candidate,
                        heap.into_sorted_iter()
                            .take(self.max_virtual_parent_candidates())
                            .take_while(|s| s.blue_work >= filtering_blue_work)
                            .map(|s| s.hash)
                            .collect(),
                    );
                } else {
                    debug!("Block candidate {} has invalid UTXO state and is ignored from Virtual chain.", candidate)
                }
            } else if finality_point != pruning_point {
                // `finality_point == pruning_point` indicates we are at IBD start hence no warning required
                warn!("Finality Violation Detected. Block {} violates finality and is ignored from Virtual chain.", candidate);
            }
            for parent in self.relations_service.get_parents(candidate).unwrap().iter().copied() {
                if !self.reachability_service.is_dag_ancestor_of_any(parent, &mut heap.iter().map(|sb| sb.hash)) {
                    heap.push(SortableBlock { hash: parent, blue_work: self.ghostdag_primary_store.get_blue_work(parent).unwrap() });
                }
            }
        }
    }

    /// Picks the virtual parents according to virtual parent selection pruning constrains.
    /// Assumes:
    ///     1. `selected_parent` is a UTXO-valid block
    ///     2. `candidates` are an antichain ordered in descending blue work order
    ///     3. `candidates` do not contain `selected_parent` and `selected_parent.blue work > max(candidates.blue_work)`  
    pub(super) fn pick_virtual_parents(
        &self,
        selected_parent: Hash,
        mut candidates: VecDeque<Hash>,
        pruning_point: Hash,
    ) -> (Vec<Hash>, GhostdagData) {
        // TODO: tests
        let max_block_parents = self.max_block_parents as usize;

        // Prioritize half the blocks with highest blue work and pick the rest randomly to ensure diversity between nodes
        if candidates.len() > max_block_parents / 2 {
            // `make_contiguous` should be a no op since the deque was just built
            candidates.make_contiguous()[max_block_parents / 2..].shuffle(&mut rand::thread_rng());
        }

        let mut virtual_parents = Vec::with_capacity(min(max_block_parents, candidates.len() + 1));
        virtual_parents.push(selected_parent);
        let mut mergeset_size = 1; // Count the selected parent

        // Try adding parents as long as mergeset size and number of parents limits are not reached
        while let Some(candidate) = candidates.pop_front() {
            if mergeset_size >= self.mergeset_size_limit || virtual_parents.len() >= max_block_parents {
                break;
            }
            match self.mergeset_increase(&virtual_parents, candidate, self.mergeset_size_limit - mergeset_size) {
                MergesetIncreaseResult::Accepted { increase_size } => {
                    mergeset_size += increase_size;
                    virtual_parents.push(candidate);
                }
                MergesetIncreaseResult::Rejected { new_candidate } => {
                    // If we already have a candidate in the past of new candidate then skip.
                    if self.reachability_service.is_any_dag_ancestor(&mut candidates.iter().copied(), new_candidate) {
                        continue; // TODO: not sure this test is needed if candidates invariant as antichain is kept
                    }
                    // Remove all candidates which are in the future of the new candidate
                    candidates.retain(|&h| !self.reachability_service.is_dag_ancestor_of(new_candidate, h));
                    candidates.push_back(new_candidate);
                }
            }
        }
        assert!(mergeset_size <= self.mergeset_size_limit);
        assert!(virtual_parents.len() <= max_block_parents);
        self.remove_bounded_merge_breaking_parents(virtual_parents, pruning_point)
    }

    fn mergeset_increase(&self, selected_parents: &[Hash], candidate: Hash, budget: u64) -> MergesetIncreaseResult {
        /*
        Algo:
            Traverse past(candidate) \setminus past(selected_parents) and make
            sure the increase in mergeset size is within the available budget
        */

        let candidate_parents = self.relations_service.get_parents(candidate).unwrap();
        let mut queue: VecDeque<_> = candidate_parents.iter().copied().collect();
        let mut visited: BlockHashSet = queue.iter().copied().collect();
        let mut mergeset_increase = 1u64; // Starts with 1 to count for the candidate itself

        while let Some(current) = queue.pop_front() {
            if self.reachability_service.is_dag_ancestor_of_any(current, &mut selected_parents.iter().copied()) {
                continue;
            }
            mergeset_increase += 1;
            if mergeset_increase > budget {
                return MergesetIncreaseResult::Rejected { new_candidate: current };
            }

            let current_parents = self.relations_service.get_parents(current).unwrap();
            for &parent in current_parents.iter() {
                if visited.insert(parent) {
                    queue.push_back(parent);
                }
            }
        }
        MergesetIncreaseResult::Accepted { increase_size: mergeset_increase }
    }

    fn remove_bounded_merge_breaking_parents(
        &self,
        mut virtual_parents: Vec<Hash>,
        current_pruning_point: Hash,
    ) -> (Vec<Hash>, GhostdagData) {
        let mut ghostdag_data = self.ghostdag_manager.ghostdag(&virtual_parents);
        let merge_depth_root = self.depth_manager.calc_merge_depth_root(&ghostdag_data, current_pruning_point);
        let mut kosherizing_blues: Option<Vec<Hash>> = None;
        let mut bad_reds = Vec::new();

        //
        // Note that the code below optimizes for the usual case where there are no merge-bound-violating blocks.
        //

        // Find red blocks violating the merge bound and which are not kosherized by any blue
        for red in ghostdag_data.mergeset_reds.iter().copied() {
            if self.reachability_service.is_dag_ancestor_of(merge_depth_root, red) {
                continue;
            }
            // Lazy load the kosherizing blocks since this case is extremely rare
            if kosherizing_blues.is_none() {
                kosherizing_blues = Some(self.depth_manager.kosherizing_blues(&ghostdag_data, merge_depth_root).collect());
            }
            if !self.reachability_service.is_dag_ancestor_of_any(red, &mut kosherizing_blues.as_ref().unwrap().iter().copied()) {
                bad_reds.push(red);
            }
        }

        if !bad_reds.is_empty() {
            // Remove all parents which lead to merging a bad red
            virtual_parents.retain(|&h| !self.reachability_service.is_any_dag_ancestor(&mut bad_reds.iter().copied(), h));
            // Recompute ghostdag data since parents changed
            ghostdag_data = self.ghostdag_manager.ghostdag(&virtual_parents);
        }

        (virtual_parents, ghostdag_data)
    }

    pub fn validate_mempool_transaction_and_populate(&self, mutable_tx: &mut MutableTransaction) -> TxResult<()> {
        self.transaction_validator.validate_tx_in_isolation(&mutable_tx.tx)?;

        let virtual_read = self.virtual_stores.read();
        let virtual_state = virtual_read.state.get().unwrap();
        let virtual_utxo_view = &virtual_read.utxo_set;
        let virtual_daa_score = virtual_state.daa_score;
        let virtual_past_median_time = virtual_state.past_median_time;

        self.transaction_validator.utxo_free_tx_validation(&mutable_tx.tx, virtual_daa_score, virtual_past_median_time)?;
        self.validate_mempool_transaction_in_utxo_context(mutable_tx, virtual_utxo_view, virtual_daa_score)?;

        Ok(())
    }

    fn validate_block_template_transaction(
        &self,
        tx: &Transaction,
        virtual_state: &VirtualState,
        utxo_view: &impl UtxoView,
    ) -> TxResult<()> {
        // No need to validate the transaction in isolation since we rely on the mining manager to submit transactions
        // which were previously validated through `validate_mempool_transaction_and_populate`, hence we only perform
        // in-context validations
        self.transaction_validator.utxo_free_tx_validation(tx, virtual_state.daa_score, virtual_state.past_median_time)?;
        self.validate_transaction_in_utxo_context(tx, utxo_view, virtual_state.daa_score)?;
        Ok(())
    }

    pub fn build_block_template(&self, miner_data: MinerData, txs: Vec<Transaction>) -> Result<BlockTemplate, RuleError> {
        // TODO: tests
        let virtual_read = self.virtual_stores.read();
        let virtual_state = virtual_read.state.get().unwrap();
        let virtual_utxo_view = &virtual_read.utxo_set;

        // Validate the transactions in virtual's utxo context
        self.validate_block_template_transactions(&txs, &virtual_state, virtual_utxo_view)?;

        // At this point we can safely drop the read lock
        drop(virtual_read);

        // Build the template
        self.build_block_template_from_virtual_state(virtual_state, miner_data, txs)
    }

    pub fn validate_block_template_transactions(
        &self,
        txs: &[Transaction],
        virtual_state: &VirtualState,
        utxo_view: &impl UtxoView,
    ) -> Result<(), RuleError> {
        // Search for invalid transactions. This can happen since the mining manager calling this function is not atomically in sync with virtual state
        let mut invalid_transactions = Vec::new();
        for tx in txs.iter() {
            if let Err(e) = self.validate_block_template_transaction(tx, virtual_state, utxo_view) {
                invalid_transactions.push((tx.id(), e))
            }
        }
        if !invalid_transactions.is_empty() {
            Err(RuleError::InvalidTransactionsInNewBlock(invalid_transactions))
        } else {
            Ok(())
        }
    }

    pub(crate) fn build_block_template_from_virtual_state(
        &self,
        virtual_state: Arc<VirtualState>,
        miner_data: MinerData,
        mut txs: Vec<Transaction>,
    ) -> Result<BlockTemplate, RuleError> {
        let pruning_info = self.pruning_point_store.read().get().unwrap();
        let header_pruning_point =
            self.pruning_point_manager.expected_header_pruning_point(virtual_state.ghostdag_data.to_compact(), pruning_info);
        let coinbase = self
            .coinbase_manager
            .expected_coinbase_transaction(
                virtual_state.daa_score,
                miner_data.clone(),
                &virtual_state.ghostdag_data,
                &virtual_state.mergeset_rewards,
                &virtual_state.mergeset_non_daa,
            )
            .unwrap();
        txs.insert(0, coinbase.tx);
        let version = BLOCK_VERSION;
        let parents_by_level = self.parents_manager.calc_block_parents(pruning_info.pruning_point, &virtual_state.parents);
        let hash_merkle_root = calc_hash_merkle_root(txs.iter());
        let accepted_id_merkle_root = kaspa_merkle::calc_merkle_root(virtual_state.accepted_tx_ids.iter().copied());
        let utxo_commitment = virtual_state.multiset.clone().finalize();
        // Past median time is the exclusive lower bound for valid block time, so we increase by 1 to get the valid min
        let min_block_time = virtual_state.past_median_time + 1;
        let header = Header::new_finalized(
            version,
            parents_by_level,
            hash_merkle_root,
            accepted_id_merkle_root,
            utxo_commitment,
            u64::max(min_block_time, unix_now()),
            virtual_state.bits,
            0,
            virtual_state.daa_score,
            virtual_state.ghostdag_data.blue_work,
            virtual_state.ghostdag_data.blue_score,
            header_pruning_point,
        );
        let selected_parent_timestamp = self.headers_store.get_timestamp(virtual_state.ghostdag_data.selected_parent).unwrap();
        let selected_parent_daa_score = self.headers_store.get_daa_score(virtual_state.ghostdag_data.selected_parent).unwrap();
        Ok(BlockTemplate::new(
            MutableBlock::new(header, txs),
            miner_data,
            coinbase.has_red_reward,
            selected_parent_timestamp,
            selected_parent_daa_score,
        ))
    }

    /// Make sure pruning point-related stores are initialized
    pub fn init(self: &Arc<Self>) {
        let pruning_point_read = self.pruning_point_store.upgradable_read();
        if pruning_point_read.pruning_point().unwrap_option().is_none() {
            let mut pruning_point_write = RwLockUpgradableReadGuard::upgrade(pruning_point_read);
            let mut pruning_utxoset_write = self.pruning_utxoset_stores.write();
            let mut batch = WriteBatch::default();
            self.past_pruning_points_store.insert_batch(&mut batch, 0, self.genesis.hash).unwrap_or_exists();
            pruning_point_write.set_batch(&mut batch, self.genesis.hash, self.genesis.hash, 0).unwrap();
            pruning_point_write.set_history_root(&mut batch, self.genesis.hash).unwrap();
            pruning_utxoset_write.set_utxoset_position(&mut batch, self.genesis.hash).unwrap();
            self.db.write(batch).unwrap();
            drop(pruning_point_write);
            drop(pruning_utxoset_write);
        }
    }

    /// Initializes UTXO state of genesis and points virtual at genesis.
    /// Note that pruning point-related stores are initialized by `init`
    pub fn process_genesis(self: &Arc<Self>) {
        // Write the UTXO state of genesis
        self.commit_utxo_state(self.genesis.hash, UtxoDiff::default(), MuHash::new(), AcceptanceData::default());
        // Init virtual stores
        self.virtual_stores
            .write()
            .state
            .set(Arc::new(VirtualState::from_genesis(&self.genesis, self.ghostdag_manager.ghostdag(&[self.genesis.hash]))))
            .unwrap();
        // Init the virtual selected chain store
        let mut batch = WriteBatch::default();
        let mut selected_chain_write = self.selected_chain_store.write();
        selected_chain_write.init_with_pruning_point(&mut batch, self.genesis.hash).unwrap();
        self.db.write(batch).unwrap();
        drop(selected_chain_write);
    }

    // TODO: rename to reflect finalizing pruning point utxoset state and importing *to* virtual utxoset
    pub fn import_pruning_point_utxo_set(
        &self,
        new_pruning_point: Hash,
        mut imported_utxo_multiset: MuHash,
    ) -> PruningImportResult<()> {
        info!("Importing the UTXO set of the pruning point {}", new_pruning_point);
        let new_pruning_point_header = self.headers_store.get_header(new_pruning_point).unwrap();
        let imported_utxo_multiset_hash = imported_utxo_multiset.finalize();
        if imported_utxo_multiset_hash != new_pruning_point_header.utxo_commitment {
            return Err(PruningImportError::ImportedMultisetHashMismatch(
                new_pruning_point_header.utxo_commitment,
                imported_utxo_multiset_hash,
            ));
        }

        {
            // Set the pruning point utxoset position to the new point we just verified
            let mut batch = WriteBatch::default();
            let mut pruning_utxoset_write = self.pruning_utxoset_stores.write();
            pruning_utxoset_write.set_utxoset_position(&mut batch, new_pruning_point).unwrap();
            self.db.write(batch).unwrap();
            drop(pruning_utxoset_write);
        }

        {
            // Copy the pruning-point UTXO set into virtual's UTXO set
            let pruning_utxoset_read = self.pruning_utxoset_stores.read();
            let mut virtual_write = self.virtual_stores.write();

            virtual_write.utxo_set.clear().unwrap();
            for chunk in &pruning_utxoset_read.utxo_set.iterator().map(|iter_result| iter_result.unwrap()).chunks(1000) {
                virtual_write.utxo_set.write_from_iterator_without_cache(chunk).unwrap();
            }
        }

        let virtual_read = self.virtual_stores.upgradable_read();

        // Validate transactions of the pruning point itself
        let new_pruning_point_transactions = self.block_transactions_store.get(new_pruning_point).unwrap();
        let validated_transactions = self.validate_transactions_in_parallel(
            &new_pruning_point_transactions,
            &virtual_read.utxo_set,
            new_pruning_point_header.daa_score,
        );
        if validated_transactions.len() < new_pruning_point_transactions.len() - 1 {
            // Some non-coinbase transactions are invalid
            return Err(PruningImportError::NewPruningPointTxErrors);
        }

        {
            // Submit partial UTXO state for the pruning point.
            // Note we only have and need the multiset; acceptance data and utxo-diff are irrelevant.
            let mut batch = WriteBatch::default();
            self.utxo_multisets_store.insert_batch(&mut batch, new_pruning_point, imported_utxo_multiset.clone()).unwrap();
            let statuses_write = self.statuses_store.set_batch(&mut batch, new_pruning_point, StatusUTXOValid).unwrap();
            self.db.write(batch).unwrap();
            drop(statuses_write);
        }

        // Calculate the virtual state, treating the pruning point as the only virtual parent
        let virtual_parents = vec![new_pruning_point];
        let virtual_ghostdag_data = self.ghostdag_manager.ghostdag(&virtual_parents);

        self.calculate_and_commit_virtual_state(
            virtual_read,
            virtual_parents,
            virtual_ghostdag_data,
            imported_utxo_multiset.clone(),
            &mut UtxoDiff::default(),
            &ChainPath::default(),
        )?;

        Ok(())
    }
}

enum MergesetIncreaseResult {
    Accepted { increase_size: u64 },
    Rejected { new_candidate: Hash },
}<|MERGE_RESOLUTION|>--- conflicted
+++ resolved
@@ -59,11 +59,7 @@
         utxo_diff::UtxoDiff,
         utxo_view::{UtxoView, UtxoViewComposition},
     },
-<<<<<<< HEAD
-    BlockHashMap, BlockHashSet,
-=======
-    BlockHashSet, ChainPath,
->>>>>>> dfa362f8
+    BlockHashMap, BlockHashSet, ChainPath,
 };
 use kaspa_consensus_notify::{
     notification::{
@@ -308,10 +304,7 @@
         self.notification_root
             .notify(Notification::VirtualDaaScoreChanged(VirtualDaaScoreChangedNotification::new(new_virtual_state.daa_score)))
             .expect("expecting an open unbounded channel");
-<<<<<<< HEAD
         let chain_path = self.dag_traversal_manager.calculate_chain_path(prev_sink, new_sink, u64::MAX);
-=======
->>>>>>> dfa362f8
         // TODO: Fetch acceptance data only if there's a subscriber for the below notification.
         let added_chain_blocks_acceptance_data =
             chain_path.added.iter().copied().map(|added| self.acceptance_data_store.get(added).unwrap()).collect_vec();
