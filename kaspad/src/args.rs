use clap::ArgAction;
#[allow(unused)]
use clap::{arg, command, Arg, Command};

#[cfg(feature = "devnet-prealloc")]
use kaspa_addresses::Address;
#[cfg(feature = "devnet-prealloc")]
use kaspa_consensus_core::tx::{TransactionOutpoint, UtxoEntry};
#[cfg(feature = "devnet-prealloc")]
use kaspa_txscript::pay_to_address_script;
use std::ffi::OsString;
#[cfg(feature = "devnet-prealloc")]
use std::sync::Arc;

use kaspa_consensus_core::{
    config::Config,
    network::{NetworkId, NetworkType},
};

use kaspa_core::kaspad_env::version;

use kaspa_utils::networking::ContextualNetAddress;
use kaspa_wrpc_server::address::WrpcNetAddress;

#[derive(Debug, Clone)]
pub struct Args {
    // NOTE: it is best if property names match config file fields
    pub appdir: Option<String>,
    pub logdir: Option<String>,
    pub no_log_files: bool,
    pub rpclisten: Option<ContextualNetAddress>,
    pub rpclisten_borsh: Option<WrpcNetAddress>,
    pub rpclisten_json: Option<WrpcNetAddress>,
    pub unsafe_rpc: bool,
    pub wrpc_verbose: bool,
    pub log_level: String,
    pub async_threads: usize,
    pub connect_peers: Vec<ContextualNetAddress>,
    pub add_peers: Vec<ContextualNetAddress>,
    pub listen: Option<ContextualNetAddress>,
    pub user_agent_comments: Vec<String>,
    pub utxoindex: bool,
    pub txindex: bool,
    pub reset_db: bool,
    pub outbound_target: usize,
    pub inbound_limit: usize,
    pub rpc_max_clients: usize,
    pub enable_unsynced_mining: bool,
    pub enable_mainnet_mining: bool,
    pub testnet: bool,
    pub testnet_suffix: u32,
    pub devnet: bool,
    pub simnet: bool,
    pub archival: bool,
    pub sanity: bool,
    pub yes: bool,
    pub externalip: Option<ContextualNetAddress>,
    pub perf_metrics: bool,
    pub perf_metrics_interval_sec: u64,
    pub block_template_cache_lifetime: Option<u64>,

    #[cfg(feature = "devnet-prealloc")]
    pub num_prealloc_utxos: Option<u64>,
    #[cfg(feature = "devnet-prealloc")]
    pub prealloc_address: Option<String>,
    #[cfg(feature = "devnet-prealloc")]
    pub prealloc_amount: u64,

    pub disable_upnp: bool,
    pub disable_dns_seeding: bool,
<<<<<<< HEAD
=======
    pub disable_grpc: bool,
>>>>>>> 63523bee
    pub ram_scale: f64,
}

impl Default for Args {
    fn default() -> Self {
        Self {
            appdir: Some("datadir".into()),
            no_log_files: false,
            rpclisten_borsh: None,
            rpclisten_json: None,
            unsafe_rpc: false,
            async_threads: num_cpus::get(),
            utxoindex: false,
            txindex: false,
            reset_db: false,
            outbound_target: 8,
            inbound_limit: 128,
            rpc_max_clients: 128,
            enable_unsynced_mining: false,
            enable_mainnet_mining: false,
            testnet: false,
            testnet_suffix: 10,
            devnet: false,
            simnet: false,
            archival: false,
            sanity: false,
            logdir: Some("".into()),
            rpclisten: None,
            wrpc_verbose: false,
            log_level: "INFO".into(),
            connect_peers: vec![],
            add_peers: vec![],
            listen: None,
            user_agent_comments: vec![],
            yes: false,
            perf_metrics: false,
            perf_metrics_interval_sec: 10,
            externalip: None,
            block_template_cache_lifetime: None,

            #[cfg(feature = "devnet-prealloc")]
            num_prealloc_utxos: None,
            #[cfg(feature = "devnet-prealloc")]
            prealloc_address: None,
            #[cfg(feature = "devnet-prealloc")]
            prealloc_amount: 1_000_000,

            disable_upnp: false,
            disable_dns_seeding: false,
<<<<<<< HEAD
=======
            disable_grpc: false,
>>>>>>> 63523bee
            ram_scale: 1.0,
        }
    }
}

impl Args {
    pub fn apply_to_consensus_config(&self, config: &mut Config) {
        config.utxoindex = self.utxoindex;
        config.txindex = self.utxoindex;
        config.disable_upnp = self.disable_upnp;
        config.unsafe_rpc = self.unsafe_rpc;
        config.enable_unsynced_mining = self.enable_unsynced_mining;
        config.enable_mainnet_mining = self.enable_mainnet_mining;
        config.is_archival = self.archival;
        // TODO: change to `config.enable_sanity_checks = self.sanity` when we reach stable versions
        config.enable_sanity_checks = true;
        config.user_agent_comments = self.user_agent_comments.clone();
        config.block_template_cache_lifetime = self.block_template_cache_lifetime;
        config.p2p_listen_address = self.listen.unwrap_or(ContextualNetAddress::unspecified());
        config.externalip = self.externalip.map(|v| v.normalize(config.default_p2p_port()));
        config.ram_scale = self.ram_scale;

        #[cfg(feature = "devnet-prealloc")]
        if let Some(num_prealloc_utxos) = self.num_prealloc_utxos {
            config.initial_utxo_set = Arc::new(self.generate_prealloc_utxos(num_prealloc_utxos));
        }
    }

    #[cfg(feature = "devnet-prealloc")]
    pub fn generate_prealloc_utxos(&self, num_prealloc_utxos: u64) -> kaspa_consensus_core::utxo::utxo_collection::UtxoCollection {
        let addr = Address::try_from(&self.prealloc_address.as_ref().unwrap()[..]).unwrap();
        let spk = pay_to_address_script(&addr);
        (1..=num_prealloc_utxos)
            .map(|i| {
                (
                    TransactionOutpoint { transaction_id: i.into(), index: 0 },
                    UtxoEntry { amount: self.prealloc_amount, script_public_key: spk.clone(), block_daa_score: 0, is_coinbase: false },
                )
            })
            .collect()
    }

    pub fn network(&self) -> NetworkId {
        match (self.testnet, self.devnet, self.simnet) {
            (false, false, false) => NetworkId::new(NetworkType::Mainnet),
            (true, false, false) => NetworkId::with_suffix(NetworkType::Testnet, self.testnet_suffix),
            (false, true, false) => NetworkId::new(NetworkType::Devnet),
            (false, false, true) => NetworkId::new(NetworkType::Simnet),
            _ => panic!("only a single net should be activated"),
        }
    }
}

pub fn cli() -> Command {
    let defaults: Args = Default::default();

    #[allow(clippy::let_and_return)]
    let cmd = Command::new("kaspad")
        .about(format!("{} (rusty-kaspa) v{}", env!("CARGO_PKG_DESCRIPTION"), version()))
        .version(env!("CARGO_PKG_VERSION"))
        .arg(arg!(-b --appdir <DATA_DIR> "Directory to store data."))
        .arg(arg!(--logdir <LOG_DIR> "Directory to log output."))
        .arg(arg!(--nologfiles "Disable logging to files."))
        .arg(
            Arg::new("async_threads")
                .short('t')
                .long("async-threads")
                .value_name("async_threads")
                .require_equals(true)
                .value_parser(clap::value_parser!(usize))
                .help(format!("Specify number of async threads (default: {}).", defaults.async_threads)),
        )
        .arg(
            Arg::new("log_level")
                .short('d')
                .long("loglevel")
                .value_name("LEVEL")
                .default_value("info")
                .require_equals(true)
                .help("Logging level for all subsystems {off, error, warn, info, debug, trace}\n-- You may also specify <subsystem>=<level>,<subsystem2>=<level>,... to set the log level for individual subsystems.".to_string()),
        )
        .arg(
            Arg::new("rpclisten")
                .long("rpclisten")
                .value_name("IP[:PORT]")
                .num_args(0..=1)
                .require_equals(true)
                .value_parser(clap::value_parser!(ContextualNetAddress))
                .help("Interface:port to listen for gRPC connections (default port: 16110, testnet: 16210)."),
        )
        .arg(
            Arg::new("rpclisten-borsh")
                .long("rpclisten-borsh")
                .value_name("IP[:PORT]")
                .num_args(0..=1)
                .require_equals(true)
                .default_missing_value("default") // TODO: Find a way to use defaults.rpclisten_borsh
                .value_parser(clap::value_parser!(WrpcNetAddress))
                .help("Interface:port to listen for wRPC Borsh connections (default port: 17110, testnet: 17210)."),

        )
        .arg(
            Arg::new("rpclisten-json")
                .long("rpclisten-json")
                .value_name("IP[:PORT]")
                .num_args(0..=1)
                .require_equals(true)
                .default_missing_value("default") // TODO: Find a way to use defaults.rpclisten_json
                .value_parser(clap::value_parser!(WrpcNetAddress))
                .help("Interface:port to listen for wRPC JSON connections (default port: 18110, testnet: 18210)."),
        )
        .arg(arg!(--unsaferpc "Enable RPC commands which affect the state of the node"))
        .arg(
            Arg::new("connect-peers")
                .long("connect")
                .value_name("IP[:PORT]")
                .action(ArgAction::Append)
                .require_equals(true)
                .value_parser(clap::value_parser!(ContextualNetAddress))
                .help("Connect only to the specified peers at startup."),
        )
        .arg(
            Arg::new("add-peers")
                .long("addpeer")
                .value_name("IP[:PORT]")
                .action(ArgAction::Append)
                .require_equals(true)
                .value_parser(clap::value_parser!(ContextualNetAddress))
                .help("Add peers to connect with at startup."),
        )
        .arg(
            Arg::new("listen")
                .long("listen")
                .value_name("IP[:PORT]")
                .require_equals(true)
                .value_parser(clap::value_parser!(ContextualNetAddress))
                .help("Add an interface:port to listen for connections (default all interfaces port: 16111, testnet: 16211)."),
        )
        .arg(
            Arg::new("outpeers")
                .long("outpeers")
                .value_name("outpeers")
                .require_equals(true)
                .value_parser(clap::value_parser!(usize))
                .help("Target number of outbound peers (default: 8)."),
        )
        .arg(
            Arg::new("maxinpeers")
                .long("maxinpeers")
                .value_name("maxinpeers")
                .require_equals(true)
                .value_parser(clap::value_parser!(usize))
                .help("Max number of inbound peers (default: 128)."),
        )
        .arg(
            Arg::new("rpcmaxclients")
                .long("rpcmaxclients")
                .value_name("rpcmaxclients")
                .require_equals(true)
                .value_parser(clap::value_parser!(usize))
                .help("Max number of RPC clients for standard connections (default: 128)."),
        )
        .arg(arg!(--"reset-db" "Reset database before starting node. It's needed when switching between subnetworks."))
        .arg(arg!(--"enable-unsynced-mining" "Allow the node to accept blocks from RPC while not synced (this flag is mainly used for testing)"))
        .arg(
            Arg::new("enable-mainnet-mining")
                .long("enable-mainnet-mining")
                .action(ArgAction::SetTrue)
                .hide(true)
                .help("Allow mainnet mining (do not use unless you know what you are doing)"),
        )
        .arg(arg!(--utxoindex "Enable the UTXO index"))
        .arg(arg!(--txindex "Enable the TX index"))           
        .arg(arg!(--testnet "Use the test network"))
        .arg(
            Arg::new("netsuffix")
                .long("netsuffix")
                .value_name("netsuffix")
                .require_equals(true)
                .value_parser(clap::value_parser!(u32))
                .help("Testnet network suffix number"),
        )
        .arg(arg!(--devnet "Use the development test network"))
        .arg(arg!(--simnet "Use the simulation test network"))
        .arg(arg!(--archival "Run as an archival node: avoids deleting old block data when moving the pruning point (Warning: heavy disk usage)"))
        .arg(arg!(--sanity "Enable various sanity checks which might be compute-intensive (mostly performed during pruning)"))
        .arg(arg!(--yes "Answer yes to all interactive console questions"))
        .arg(
            Arg::new("user_agent_comments")
                .long("uacomment")
                .action(ArgAction::Append)
                .require_equals(true)
                .help("Comment to add to the user agent -- See BIP 14 for more information."),
        )
        .arg(
            Arg::new("externalip")
                .long("externalip")
                .value_name("externalip")
                .require_equals(true)
                .default_missing_value(None)
                .value_parser(clap::value_parser!(ContextualNetAddress))
                .help("Add a socket address(ip:port) to the list of local addresses we claim to listen on to peers"),
        )
        .arg(arg!(--"perf-metrics" "Enable performance metrics: cpu, memory, disk io usage"))
        .arg(
            Arg::new("perf-metrics-interval-sec")
                .long("perf-metrics-interval-sec")
                .require_equals(true)
                .value_parser(clap::value_parser!(u64))
                .help("Interval in seconds for performance metrics collection."),
        )
        .arg(arg!(--"disable-upnp" "Disable upnp"))
        .arg(arg!(--"nodnsseed" "Disable DNS seeding for peers"))
<<<<<<< HEAD
=======
        .arg(arg!(--"nogrpc" "Disable gRPC server"))
>>>>>>> 63523bee
        .arg(
            Arg::new("ram-scale")
                .long("ram-scale")
                .require_equals(true)
                .value_parser(clap::value_parser!(f64))
                .help("Apply a scale factor to memory allocation bounds. Nodes with limited RAM (~4-8GB) should set this to ~0.3-0.5 respectively. Nodes with 
a large RAM (~64GB) can set this value to ~3.0-4.0 and gain superior performance especially for syncing peers faster"),
        )
        ;

    #[cfg(feature = "devnet-prealloc")]
    let cmd = cmd
        .arg(Arg::new("num-prealloc-utxos").long("num-prealloc-utxos").require_equals(true).value_parser(clap::value_parser!(u64)))
        .arg(Arg::new("prealloc-address").long("prealloc-address").require_equals(true).value_parser(clap::value_parser!(String)))
        .arg(Arg::new("prealloc-amount").long("prealloc-amount").require_equals(true).value_parser(clap::value_parser!(u64)));

    cmd
}

pub fn parse_args() -> Args {
    match Args::parse(std::env::args_os()) {
        Ok(args) => args,
        Err(err) => {
            println!("{err}");
            std::process::exit(1);
        }
    }
}

impl Args {
    pub fn parse<I, T>(itr: I) -> Result<Args, clap::Error>
    where
        I: IntoIterator<Item = T>,
        T: Into<OsString> + Clone,
    {
        let m: clap::ArgMatches = cli().try_get_matches_from(itr)?;
        let defaults: Args = Default::default();

        let args = Args {
            appdir: m.get_one::<String>("appdir").cloned(),
            logdir: m.get_one::<String>("logdir").cloned(),
            no_log_files: m.get_one::<bool>("nologfiles").cloned().unwrap_or(defaults.no_log_files),
            rpclisten: m.get_one::<ContextualNetAddress>("rpclisten").cloned(),
            rpclisten_borsh: m.get_one::<WrpcNetAddress>("rpclisten-borsh").cloned(),
            rpclisten_json: m.get_one::<WrpcNetAddress>("rpclisten-json").cloned(),
            unsafe_rpc: m.get_one::<bool>("unsaferpc").cloned().unwrap_or(defaults.unsafe_rpc),
            wrpc_verbose: false,
            log_level: m.get_one::<String>("log_level").cloned().unwrap(),
            async_threads: m.get_one::<usize>("async_threads").cloned().unwrap_or(defaults.async_threads),
            connect_peers: m.get_many::<ContextualNetAddress>("connect-peers").unwrap_or_default().copied().collect(),
            add_peers: m.get_many::<ContextualNetAddress>("add-peers").unwrap_or_default().copied().collect(),
            listen: m.get_one::<ContextualNetAddress>("listen").cloned(),
            outbound_target: m.get_one::<usize>("outpeers").cloned().unwrap_or(defaults.outbound_target),
            inbound_limit: m.get_one::<usize>("maxinpeers").cloned().unwrap_or(defaults.inbound_limit),
            rpc_max_clients: m.get_one::<usize>("rpcmaxclients").cloned().unwrap_or(defaults.rpc_max_clients),
            reset_db: m.get_one::<bool>("reset-db").cloned().unwrap_or(defaults.reset_db),
            enable_unsynced_mining: m.get_one::<bool>("enable-unsynced-mining").cloned().unwrap_or(defaults.enable_unsynced_mining),
            enable_mainnet_mining: m.get_one::<bool>("enable-mainnet-mining").cloned().unwrap_or(defaults.enable_mainnet_mining),
            utxoindex: m.get_one::<bool>("utxoindex").cloned().unwrap_or(defaults.utxoindex),
            txindex: m.get_one::<bool>("utxoindex").cloned().unwrap_or(defaults.txindex),
            testnet: m.get_one::<bool>("testnet").cloned().unwrap_or(defaults.testnet),
            testnet_suffix: m.get_one::<u32>("netsuffix").cloned().unwrap_or(defaults.testnet_suffix),
            devnet: m.get_one::<bool>("devnet").cloned().unwrap_or(defaults.devnet),
            simnet: m.get_one::<bool>("simnet").cloned().unwrap_or(defaults.simnet),
            archival: m.get_one::<bool>("archival").cloned().unwrap_or(defaults.archival),
            sanity: m.get_one::<bool>("sanity").cloned().unwrap_or(defaults.sanity),
            yes: m.get_one::<bool>("yes").cloned().unwrap_or(defaults.yes),
            user_agent_comments: m.get_many::<String>("user_agent_comments").unwrap_or_default().cloned().collect(),
            externalip: m.get_one::<ContextualNetAddress>("externalip").cloned(),
            perf_metrics: m.get_one::<bool>("perf-metrics").cloned().unwrap_or(defaults.perf_metrics),
            perf_metrics_interval_sec: m
                .get_one::<u64>("perf-metrics-interval-sec")
                .cloned()
                .unwrap_or(defaults.perf_metrics_interval_sec),
            // Note: currently used programmatically by benchmarks and not exposed to CLI users
            block_template_cache_lifetime: defaults.block_template_cache_lifetime,
            disable_upnp: m.get_one::<bool>("disable-upnp").cloned().unwrap_or(defaults.disable_upnp),
            disable_dns_seeding: m.get_one::<bool>("nodnsseed").cloned().unwrap_or(defaults.disable_dns_seeding),
<<<<<<< HEAD
=======
            disable_grpc: m.get_one::<bool>("nogrpc").cloned().unwrap_or(defaults.disable_grpc),
>>>>>>> 63523bee
            ram_scale: m.get_one::<f64>("ram-scale").cloned().unwrap_or(defaults.ram_scale),

            #[cfg(feature = "devnet-prealloc")]
            num_prealloc_utxos: m.get_one::<u64>("num-prealloc-utxos").cloned(),
            #[cfg(feature = "devnet-prealloc")]
            prealloc_address: m.get_one::<String>("prealloc-address").cloned(),
            #[cfg(feature = "devnet-prealloc")]
            prealloc_amount: m.get_one::<u64>("prealloc-amount").cloned().unwrap_or(defaults.prealloc_amount),
        };
        Ok(args)
    }
}

/*

  -V, --version                             Display version information and exit
  -C, --configfile=                         Path to configuration file (default: /Users/aspect/Library/Application
                                            Support/Kaspad/kaspad.conf)
  -b, --appdir=                             Directory to store data (default: /Users/aspect/Library/Application
                                            Support/Kaspad)
      --logdir=                             Directory to log output.
  -a, --addpeer=                            Add a peer to connect with at startup
      --connect=                            Connect only to the specified peers at startup
      --nolisten                            Disable listening for incoming connections -- NOTE: Listening is
                                            automatically disabled if the --connect or --proxy options are used
                                            without also specifying listen interfaces via --listen
      --listen=                             Add an interface/port to listen for connections (default all interfaces
                                            port: 16111, testnet: 16211)
      --outpeers=                           Target number of outbound peers (default: 8)
      --maxinpeers=                         Max number of inbound peers (default: 117)
      --enablebanning                       Enable banning of misbehaving peers
      --banduration=                        How long to ban misbehaving peers. Valid time units are {s, m, h}. Minimum
                                            1 second (default: 24h0m0s)
      --banthreshold=                       Maximum allowed ban score before disconnecting and banning misbehaving
                                            peers. (default: 100)
      --whitelist=                          Add an IP network or IP that will not be banned. (eg. 192.168.1.0/24 or
                                            ::1)
      --rpclisten=                          Add an interface/port to listen for RPC connections (default port: 16110,
                                            testnet: 16210)
      --rpccert=                            File containing the certificate file (default:
                                            /Users/aspect/Library/Application Support/Kaspad/rpc.cert)
      --rpckey=                             File containing the certificate key (default:
                                            /Users/aspect/Library/Application Support/Kaspad/rpc.key)
      --rpcmaxclients=                      Max number of RPC clients for standard connections (default: 128)
      --rpcmaxwebsockets=                   Max number of RPC websocket connections (default: 25)
      --rpcmaxconcurrentreqs=               Max number of concurrent RPC requests that may be processed concurrently
                                            (default: 20)
      --norpc                               Disable built-in RPC server
      --saferpc                             Disable RPC commands which affect the state of the node
      --nodnsseed                           Disable DNS seeding for peers
      --dnsseed=                            Override DNS seeds with specified hostname (Only 1 hostname allowed)
      --grpcseed=                           Hostname of gRPC server for seeding peers
      --externalip=                         Add an ip to the list of local addresses we claim to listen on to peers
      --proxy=                              Connect via SOCKS5 proxy (eg. 127.0.0.1:9050)
      --proxyuser=                          Username for proxy server
      --proxypass=                          Password for proxy server
      --dbtype=                             Database backend to use for the Block DAG
      --profile=                            Enable HTTP profiling on given port -- NOTE port must be between 1024 and
                                            65536
  -d, --loglevel=                           Logging level for all subsystems {trace, debug, info, warn, error,
                                            critical} -- You may also specify
                                            <subsystem>=<level>,<subsystem2>=<level>,... to set the log level for
                                            individual subsystems -- Use show to list available subsystems (default:
                                            info)
      --upnp                                Use UPnP to map our listening port outside of NAT
      --minrelaytxfee=                      The minimum transaction fee in KAS/kB to be considered a non-zero fee.
                                            (default: 1e-05)
      --maxorphantx=                        Max number of orphan transactions to keep in memory (default: 100)
      --blockmaxmass=                       Maximum transaction mass to be used when creating a block (default:
                                            10000000)
      --uacomment=                          Comment to add to the user agent -- See BIP 14 for more information.
      --nopeerbloomfilters                  Disable bloom filtering support
      --sigcachemaxsize=                    The maximum number of entries in the signature verification cache
                                            (default: 100000)
      --blocksonly                          Do not accept transactions from remote peers.
      --relaynonstd                         Relay non-standard transactions regardless of the default settings for the
                                            active network.
      --rejectnonstd                        Reject non-standard transactions regardless of the default settings for
                                            the active network.
      --reset-db                            Reset database before starting node. It's needed when switching between
                                            subnetworks.
      --maxutxocachesize=                   Max size of loaded UTXO into ram from the disk in bytes (default:
                                            5000000000)
      --utxoindex                           Enable the UTXO index
      --txindex                             Enable the TX index
      --archival                            Run as an archival node: don't delete old block data when moving the
                                            pruning point (Warning: heavy disk usage)'
      --protocol-version=                   Use non default p2p protocol version (default: 5)
      --enable-unsynced-mining              Allow the node to accept blocks from RPC while not synced
                                            (required when initiating a new network from genesis)
      --testnet                             Use the test network
      --simnet                              Use the simulation test network
      --devnet                              Use the development test network
      --override-dag-params-file=           Overrides DAG params (allowed only on devnet)
  -s, --service=                            Service command {install, remove, start, stop}
      --nogrpc                              Don't initialize the gRPC server
*/<|MERGE_RESOLUTION|>--- conflicted
+++ resolved
@@ -68,10 +68,7 @@
 
     pub disable_upnp: bool,
     pub disable_dns_seeding: bool,
-<<<<<<< HEAD
-=======
     pub disable_grpc: bool,
->>>>>>> 63523bee
     pub ram_scale: f64,
 }
 
@@ -121,10 +118,7 @@
 
             disable_upnp: false,
             disable_dns_seeding: false,
-<<<<<<< HEAD
-=======
             disable_grpc: false,
->>>>>>> 63523bee
             ram_scale: 1.0,
         }
     }
@@ -338,10 +332,7 @@
         )
         .arg(arg!(--"disable-upnp" "Disable upnp"))
         .arg(arg!(--"nodnsseed" "Disable DNS seeding for peers"))
-<<<<<<< HEAD
-=======
         .arg(arg!(--"nogrpc" "Disable gRPC server"))
->>>>>>> 63523bee
         .arg(
             Arg::new("ram-scale")
                 .long("ram-scale")
@@ -420,10 +411,7 @@
             block_template_cache_lifetime: defaults.block_template_cache_lifetime,
             disable_upnp: m.get_one::<bool>("disable-upnp").cloned().unwrap_or(defaults.disable_upnp),
             disable_dns_seeding: m.get_one::<bool>("nodnsseed").cloned().unwrap_or(defaults.disable_dns_seeding),
-<<<<<<< HEAD
-=======
             disable_grpc: m.get_one::<bool>("nogrpc").cloned().unwrap_or(defaults.disable_grpc),
->>>>>>> 63523bee
             ram_scale: m.get_one::<f64>("ram-scale").cloned().unwrap_or(defaults.ram_scale),
 
             #[cfg(feature = "devnet-prealloc")]
